--- conflicted
+++ resolved
@@ -1,5 +1,4 @@
 {
-<<<<<<< HEAD
  "cells": [
   {
    "cell_type": "markdown",
@@ -7,11 +6,11 @@
    "source": [
     "## Optimize acquisition functions using torch.optim\n",
     "\n",
-    "In this tutorial, we show how to use PyTorch's `optim` module for optimizing BoTorch MC acquisition functions. This is useful if the acquisition function is stochastic in nature (caused by re-sampling the base samples when using the reparameterization trick, or if the model posterior is itself stochastic).\n",
+    "In this tutorial, we show how to use PyTorch's `optim` module for optimizing BoTorch MC acquisition functions. This is useful if the acquisition function is stochastic in nature (caused by re-sampling the base samples when using the reparameterization trick, or if the model posterior itself is stochastic).\n",
     "\n",
     "*Note:* A pre-packaged, more user-friendly version of the optimization loop we will develop below is contained in the `gen_candidates_torch` function in the `botorch.gen` module. This tutorial should be quite useful if you would like to implement custom optimizers beyond what is contained in `gen_candidates_torch`.\n",
     "\n",
-    "As discussed in the [CMA-ES tutorial](./optimize_with_cmaes.ipynb), for deterministic acquisition functions BoTorch by default uses quasi-second order methods (such as L-BFGS-B or SLSQP), which provide superior convergence speed in this situation. "
+    "As discussed in the [CMA-ES tutorial](./optimize_with_cmaes.ipynb), for deterministic acquisition functions BoTorch uses quasi-second order methods (such as L-BFGS-B or SLSQP) by default, which provide superior convergence speed in this situation. "
    ]
   },
   {
@@ -20,7 +19,7 @@
    "source": [
     "### Set up a toy model\n",
     "\n",
-    "We'll fit a `SingleTaskGP` model on noisy observations of the function $f(x) = 1 - \\|x\\|_2$ in `d=4` dimensions on the square $[-1, 1] \\times [-1, 1]$."
+    "We'll fit a `SingleTaskGP` model on noisy observations of the function $f(x) = 1 - \\|x\\|_2$ in `d=5` dimensions on the hypercube $[-1, 1]^d$."
    ]
   },
   {
@@ -39,7 +38,9 @@
   {
    "cell_type": "code",
    "execution_count": 2,
-   "metadata": {},
+   "metadata": {
+    "collapsed": true
+   },
    "outputs": [],
    "source": [
     "d = 5\n",
@@ -66,7 +67,9 @@
   {
    "cell_type": "code",
    "execution_count": 3,
-   "metadata": {},
+   "metadata": {
+    "collapsed": true
+   },
    "outputs": [],
    "source": [
     "from botorch.acquisition import qExpectedImprovement, IIDNormalSampler\n",
@@ -81,13 +84,15 @@
    "source": [
     "### Optimizing the acquisition function\n",
     "\n",
-    "We will perform optimization over `N=5` random intial `q`-batches with `q=2` in parallel. This is on order to account for the fact that the acquisition function is non-convex and as a result we may get stuck in local minima."
+    "We will perform optimization over `N=5` random initial `q`-batches with `q=2` in parallel. We use `N` random restarts because the acquisition function is non-convex and as a result we may get stuck in local minima."
    ]
   },
   {
    "cell_type": "code",
    "execution_count": 4,
-   "metadata": {},
+   "metadata": {
+    "collapsed": true
+   },
    "outputs": [],
    "source": [
     "N = 5\n",
@@ -100,21 +105,23 @@
    "source": [
     "#### Choosing initial conditions via a heuristic\n",
     "\n",
-    "Since qEI is often zero in large parts of the feature space, using random initial conditions is often problematic since gradients in the flat part are zero and so the gradient-based optimizer cannot make progress. To mitigate this issue, BoTorch provides a heuristic to generate promising initial conditions (this dirty and not-so-little secret of Bayesian Optimization is actually very important for overall closed-loop performance).\n",
-    "\n",
-    "Given a set of q-batches $X'$ and associated acquisiton function values $Y'$, the `initialize_q_batch_nonneg` samples promising initial conditions $X$ (without replacement) from the multinomial distribution\n",
+    "Using random initial conditions in conjunction with gradient-based optimizers can be problematic because qEI values and their corresponding gradients are often zero in large parts of the feature space. To mitigate this issue, BoTorch provides a heuristic for generating promising initial conditions (this dirty and not-so-little secret of Bayesian Optimization is actually very important for overall closed-loop performance).\n",
+    "\n",
+    "Given a set of `q`-batches $X'$ and associated acquisiton function values $Y'$, the `initialize_q_batch_nonneg` samples promising initial conditions $X$ (without replacement) from the multinomial distribution\n",
     "\n",
     "$$ \\mathbb{P}(X = X'_i) \\sim \\exp (\\eta \\tilde{Y}_i), \\qquad \\text{where} \\;\\; \\tilde{Y}_i = \\frac{Y'_i - \\mu(Y)}{\\sigma(Y)} \\;\\; \\text{if} \\;\\; Y'_i >0 $$\n",
     "\n",
     "and $\\mathbb{P}(X = X'_j) = 0$ for all $j$ such that $Y'_j = 0$. \n",
     "\n",
-    "Fortunately, thanks to the high degree of automated parallelized evaluation in BoTorch, evaluating the acquisition function at a large number of randomly chosen points is quite cheap."
-   ]
-  },
-  {
-   "cell_type": "code",
-   "execution_count": 5,
-   "metadata": {},
+    "Fortunately, thanks to the high degree of parallelism in BoTorch, evaluating the acquisition function at a large number of randomly chosen points is quite cheap."
+   ]
+  },
+  {
+   "cell_type": "code",
+   "execution_count": 8,
+   "metadata": {
+    "collapsed": true
+   },
    "outputs": [],
    "source": [
     "from botorch.optim.initializers import initialize_q_batch_nonneg\n",
@@ -134,9 +141,9 @@
    "cell_type": "markdown",
    "metadata": {},
    "source": [
-    "#### Perform the optimization loop\n",
-    "\n",
-    "If you have used PyTorch, the basic optimization loop should be quite familiar. Note though that there is a **key difference** here compared to training ML models: When training ML models, one typically computes the gradient of an empirical loss function w.r.t. the module's parameters, while here we take the gradient of the acquisition function w.r.t. to the candidate set.\n",
+    "#### Optimizing the acquisition function\n",
+    "\n",
+    "If you have used PyTorch, the basic optimization loop should be quite familiar. However, it is important to note that there is a **key difference** here compared to training ML models: When training ML models, one typically computes the gradient of an empirical loss function w.r.t. the model's parameters, while here we take the gradient of the acquisition function w.r.t. to the candidate set.\n",
     "\n",
     "Thus, when setting the optimizer from `torch.optim`, we **do not** add the acquisition function's parameters as parameters to optimize (that would be quite bad!).\n",
     "\n",
@@ -149,220 +156,56 @@
   },
   {
    "cell_type": "code",
-   "execution_count": 6,
+   "execution_count": 9,
    "metadata": {},
    "outputs": [
-=======
-  "cells": [
     {
-      "cell_type": "markdown",
-      "metadata": {},
-      "source": [
-        "# Optimize Acquisition Functions using torch.optim\n",
-        "\n",
-        "In this tutorial, we show how to use PyTorch's `optim` module for optimizing botorch MC acquisition functions. This is useful if the acquisition function is stochastic in nature (caused by re-sampling the base samples when using the reparameterization trick, or if the model posterior itself is stochastic).\n",
-        "\n",
-        "*Note:* A pre-packaged, more user-friendly version of the optimization loop we will develop below is contained in the `gen_candidates_torch` function in the `botorch.gen` module. This tutorial should be quite useful if you would like to implement custom optimizers beyond what is contained in `gen_candidates_torch`.\n",
-        "\n",
-        "As discussed in the [CMA-ES tutorial](./optimize_with_cmaes.ipynb), for deterministic acquisition functions botorch uses quasi-second order methods (such as L-BFGS-B or SLSQP) by default, which provide superior convergence speed in this situation. "
-      ]
-    },
->>>>>>> 2e0c9eac
-    {
-      "cell_type": "markdown",
-      "metadata": {},
-      "source": [
-        "### Set up a toy model\n",
-        "\n",
-        "We'll fit a `SingleTaskGP` model on noisy observations of the function $f(x) = 1 - \\|x\\|_2$ in `d=5` dimensions on the hypercube $[-1, 1]^d$."
-      ]
-    },
-    {
-      "cell_type": "code",
-      "execution_count": 1,
-      "metadata": {},
-      "outputs": [],
-      "source": [
-        "import torch\n",
-        "\n",
-        "from botorch.fit import fit_gpytorch_model\n",
-        "from botorch.models import SingleTaskGP\n",
-        "from gpytorch.mlls import ExactMarginalLogLikelihood"
-      ]
-    },
-    {
-      "cell_type": "code",
-      "execution_count": 2,
-      "metadata": {
-        "collapsed": true
-      },
-      "outputs": [],
-      "source": [
-        "d = 5\n",
-        "\n",
-        "bounds = torch.stack([-torch.ones(d), torch.ones(d)])\n",
-        "\n",
-        "train_X = bounds[0] + (bounds[1] - bounds[0]) * torch.rand(50, d)\n",
-        "train_Y = 1 - torch.norm(train_X, dim=-1)\n",
-        "\n",
-        "model = SingleTaskGP(train_X, train_Y)\n",
-        "mll = ExactMarginalLogLikelihood(model.likelihood, model)\n",
-        "fit_gpytorch_model(mll);"
-      ]
-    },
-    {
-      "cell_type": "markdown",
-      "metadata": {},
-      "source": [
-        "### Define acquisition function\n",
-        "\n",
-        "We'll use `qExpectedImprovement` with a custom sampler that uses a small number of MC samples and re-samples upon each evaluation of the function. This results in a stochastic acquisition function that one should not attempt to optimize with the quasi-second order methods that are used by default in BoTorch's `joint_optimize` function."
-      ]
-    },
-    {
-      "cell_type": "code",
-      "execution_count": 3,
-      "metadata": {
-        "collapsed": true
-      },
-      "outputs": [],
-      "source": [
-        "from botorch.acquisition import qExpectedImprovement, IIDNormalSampler\n",
-        "\n",
-        "sampler = IIDNormalSampler(num_samples=100, resample=True)\n",
-        "qEI = qExpectedImprovement(model, best_f=train_Y.max(), sampler=sampler)"
-      ]
-    },
-    {
-      "cell_type": "markdown",
-      "metadata": {},
-      "source": [
-        "### Optimizing the acquisition function\n",
-        "\n",
-        "We will perform optimization over `N=5` random initial `q`-batches with `q=2` in parallel. We use `N` random restarts because the acquisition function is non-convex and as a result we may get stuck in local minima."
-      ]
-    },
-    {
-      "cell_type": "code",
-      "execution_count": 4,
-      "metadata": {
-        "collapsed": true
-      },
-      "outputs": [],
-      "source": [
-        "N = 5\n",
-        "q = 2"
-      ]
-    },
-    {
-      "cell_type": "markdown",
-      "metadata": {},
-      "source": [
-        "#### Choosing initial conditions via a heuristic\n",
-        "\n",
-        "Using random initial conditions in conjunction with gradient-based optimizers can be problematic because qEI values and their corresponding gradients are often zero in large parts of the feature space. To mitigate this issue, BoTorch provides a heuristic for generating promising initial conditions (this dirty and not-so-little secret of Bayesian Optimization is actually very important for overall closed-loop performance).\n",
-        "\n",
-        "Given a set of `q`-batches $X'$ and associated acquisiton function values $Y'$, the `initialize_q_batch_nonneg` samples promising initial conditions $X$ (without replacement) from the multinomial distribution\n",
-        "\n",
-        "$$ \\mathbb{P}(X = X'_i) \\sim \\exp (\\eta \\tilde{Y}_i), \\qquad \\text{where} \\;\\; \\tilde{Y}_i = \\frac{Y'_i - \\mu(Y)}{\\sigma(Y)} \\;\\; \\text{if} \\;\\; Y'_i >0 $$\n",
-        "\n",
-        "and $\\mathbb{P}(X = X'_j) = 0$ for all $j$ such that $Y'_j = 0$. \n",
-        "\n",
-        "Fortunately, thanks to the high degree of parallelism in BoTorch, evaluating the acquisition function at a large number of randomly chosen points is quite cheap."
-      ]
-    },
-    {
-      "cell_type": "code",
-      "execution_count": 8,
-      "metadata": {
-        "collapsed": true
-      },
-      "outputs": [],
-      "source": [
-        "from botorch.optim.initializers import initialize_q_batch_nonneg\n",
-        "\n",
-        "# generate a large number of random q-batches\n",
-        "Xraw = bounds[0] + (bounds[1] - bounds[0]) * torch.rand(100 * N, q, d)\n",
-        "Yraw = qEI(Xraw)  # evaluate the acquisition function on these q-batches\n",
-        "\n",
-        "# apply the heuristic for sampling promising initial conditions\n",
-        "X = initialize_q_batch_nonneg(Xraw, Yraw, N)\n",
-        "\n",
-        "# we'll want gradients for the input\n",
-        "X.requires_grad_(True);"
-      ]
-    },
-    {
-      "cell_type": "markdown",
-      "metadata": {},
-      "source": [
-        "#### Optimizing the acquisition function\n",
-        "\n",
-        "If you have used PyTorch, the basic optimization loop should be quite familiar. However, it is important to note that there is a **key difference** here compared to training ML models: When training ML models, one typically computes the gradient of an empirical loss function w.r.t. the model's parameters, while here we take the gradient of the acquisition function w.r.t. to the candidate set.\n",
-        "\n",
-        "Thus, when setting the optimizer from `torch.optim`, we **do not** add the acquisition function's parameters as parameters to optimize (that would be quite bad!).\n",
-        "\n",
-        "In this example, we use a vanilla `Adam` optimizer with fixed learning rate for a fixed number of iterations in order to keep things simple. But you can get as fancy as you want with learning rate scheduling, early termination, etc.\n",
-        "\n",
-        "A couple of things to note:\n",
-        "1. Evaluating the acquisition function on the `N x q x d`-dim inputs means evaluating `N` `q`-batches in `t`-batch mode. The result of this is an `N`-dim tensor of acquisition function values, evaluated independently. To compute the gradient of the full input `X` via back-propagation, we can for convenience just compute the gradient of the sum of the losses. \n",
-        "2. `torch.optim` does not have good built in support for constraints (general constrained stochastic optimization is hard and still an open research area). Here we do something simple and project the value obtained after taking the gradient step to the feasible set - that is, we perform \"projected stochastic gradient descent\". Since the feasible set here is a hyperrectangle, this can be done by simple clamping. Another approach would be to transform the feasible interval for each dimension to the real line, e.g. by using a sigmoid function, and then optimizing in the unbounded transformed space. "
-      ]
-    },
-    {
-      "cell_type": "code",
-      "execution_count": 9,
-      "metadata": {},
-      "outputs": [
-        {
-          "name": "stdout",
-          "output_type": "stream",
-          "text": [
-            "Iteration  15/75 - Loss: -0.222\n",
-            "Iteration  30/75 - Loss: -0.283\n",
-            "Iteration  45/75 - Loss: -0.561\n",
-            "Iteration  60/75 - Loss: -0.730\n",
-            "Iteration  75/75 - Loss: -0.756\n"
-          ]
-        }
-      ],
-      "source": [
-        "# set up the optimizer, make sure to only pass in the candidate set here\n",
-        "optimizer = torch.optim.Adam([X], lr=0.01)\n",
-        "X_traj = []  # we'll store the results\n",
-        "\n",
-        "# run a basic optimization loop\n",
-        "for i in range(75):\n",
-        "    optimizer.zero_grad()\n",
-        "    # this performs batch evaluation, so this is an N-dim tensor\n",
-        "    losses = - qEI(X)  # torch.optim minimizes\n",
-        "    loss = losses.sum()\n",
-        "    \n",
-        "    loss.backward()  # perform backward pass\n",
-        "    optimizer.step()  # take a step\n",
-        "    \n",
-        "    # clamp values to the feasible set\n",
-        "    for j, (lb, ub) in enumerate(zip(*bounds)):\n",
-        "        X.data[..., j].clamp_(lb, ub) # need to do this on the data not X itself\n",
-        "    \n",
-        "    # store the optimization trajecatory\n",
-        "    X_traj.append(X.detach().clone())\n",
-        "    \n",
-        "    if (i + 1) % 15 == 0:\n",
-        "        print(f\"Iteration {i+1:>3}/75 - Loss: {loss.item():>4.3f}\")\n",
-        "    \n",
-        "    # use your favorite convergence criterion here..."
-      ]
+     "name": "stdout",
+     "output_type": "stream",
+     "text": [
+      "Iteration  15/75 - Loss: -0.222\n",
+      "Iteration  30/75 - Loss: -0.283\n",
+      "Iteration  45/75 - Loss: -0.561\n",
+      "Iteration  60/75 - Loss: -0.730\n",
+      "Iteration  75/75 - Loss: -0.756\n"
+     ]
     }
-  ],
-  "metadata": {
-    "kernelspec": {
-      "display_name": "python3",
-      "language": "python",
-      "name": "python3"
-    }
-  },
-<<<<<<< HEAD
+   ],
+   "source": [
+    "# set up the optimizer, make sure to only pass in the candidate set here\n",
+    "optimizer = torch.optim.Adam([X], lr=0.01)\n",
+    "X_traj = []  # we'll store the results\n",
+    "\n",
+    "# run a basic optimization loop\n",
+    "for i in range(75):\n",
+    "    optimizer.zero_grad()\n",
+    "    # this performs batch evaluation, so this is an N-dim tensor\n",
+    "    losses = - qEI(X)  # torch.optim minimizes\n",
+    "    loss = losses.sum()\n",
+    "    \n",
+    "    loss.backward()  # perform backward pass\n",
+    "    optimizer.step()  # take a step\n",
+    "    \n",
+    "    # clamp values to the feasible set\n",
+    "    for j, (lb, ub) in enumerate(zip(*bounds)):\n",
+    "        X.data[..., j].clamp_(lb, ub) # need to do this on the data not X itself\n",
+    "    \n",
+    "    # store the optimization trajecatory\n",
+    "    X_traj.append(X.detach().clone())\n",
+    "    \n",
+    "    if (i + 1) % 15 == 0:\n",
+    "        print(f\"Iteration {i+1:>3}/75 - Loss: {loss.item():>4.3f}\")\n",
+    "    \n",
+    "    # use your favorite convergence criterion here..."
+   ]
+  }
+ ],
+ "metadata": {
+  "kernelspec": {
+   "display_name": "Python 3",
+   "language": "python",
+   "name": "python3"
+  },
   "language_info": {
    "codemirror_mode": {
     "name": "ipython",
@@ -378,8 +221,4 @@
  },
  "nbformat": 4,
  "nbformat_minor": 2
-=======
-  "nbformat": 4,
-  "nbformat_minor": 2
->>>>>>> 2e0c9eac
 }