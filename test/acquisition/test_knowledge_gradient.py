--- conflicted
+++ resolved
@@ -31,7 +31,7 @@
 
 
 def mock_util(X, deltas):
-    return 0.5 * deltas
+    return 0.5 * deltas.sum(dim=0)
 
 
 class TestQKnowledgeGradient(BotorchTestCase):
@@ -174,13 +174,8 @@
             self.assertTrue(torch.allclose(val, mean.mean() - current_value, atol=1e-4))
             self.assertTrue(torch.equal(qKG.extract_candidates(X), X[..., :-n_f, :]))
             # test objective (inner MC sampling)
-<<<<<<< HEAD
-            objective = GenericMCObjective(objective=lambda Y: Y.norm(dim=-1))
-            samples = torch.randn(n_f, 1, 1, 1, device=self.device, dtype=dtype)
-=======
             objective = GenericMCObjective(objective=lambda Y, X: Y.norm(dim=-1))
             samples = torch.randn(3, 1, 1, device=self.device, dtype=dtype)
->>>>>>> 8e44beb1
             mfm = MockModel(MockPosterior(samples=samples))
             X = torch.rand(n_f + 1, 1, device=self.device, dtype=dtype)
             with mock.patch.object(MockModel, "fantasize", return_value=mfm) as patch_f:
@@ -338,8 +333,8 @@
             b = 2
             current_value = torch.rand(b, device=self.device, dtype=dtype)
             cau = GenericCostAwareUtility(mock_util)
-            mean = torch.rand(n_f, b, 1, 1, device=self.device, dtype=dtype)
-            variance = torch.rand(n_f, b, 1, 1, device=self.device, dtype=dtype)
+            mean = torch.rand(n_f, b, 1, device=self.device, dtype=dtype)
+            variance = torch.rand(n_f, b, 1, device=self.device, dtype=dtype)
             mfm = MockModel(MockPosterior(mean=mean, variance=variance))
             X = torch.rand(b, n_f + 1, 1, device=self.device, dtype=dtype)
             with mock.patch.object(MockModel, "fantasize", return_value=mfm) as patch_f:
@@ -356,9 +351,7 @@
                     patch_f.assert_called_once()
                     cargs, ckwargs = patch_f.call_args
                     self.assertEqual(ckwargs["X"].shape, torch.Size([b, 1, 1]))
-            val_exp = mock_util(X, mean.view(mean.shape[:-2]) - current_value).mean(
-                dim=0
-            )
+            val_exp = mock_util(X, mean.squeeze(-1) - current_value).mean(dim=0)
             self.assertTrue(torch.allclose(val, val_exp, atol=1e-4))
             self.assertTrue(torch.equal(qMFKG.extract_candidates(X), X[..., :-n_f, :]))
             # pending points and current value
@@ -387,13 +380,8 @@
             self.assertTrue(torch.allclose(val, val_exp, atol=1e-4))
             self.assertTrue(torch.equal(qMFKG.extract_candidates(X), X[..., :-n_f, :]))
             # test objective (inner MC sampling)
-<<<<<<< HEAD
-            objective = GenericMCObjective(objective=lambda Y: Y.norm(dim=-1))
-            samples = torch.randn(n_f, 1, 1, 1, device=self.device, dtype=dtype)
-=======
             objective = GenericMCObjective(objective=lambda Y, X: Y.norm(dim=-1))
             samples = torch.randn(3, 1, 1, device=self.device, dtype=dtype)
->>>>>>> 8e44beb1
             mfm = MockModel(MockPosterior(samples=samples))
             X = torch.rand(n_f + 1, 1, device=self.device, dtype=dtype)
             with mock.patch.object(MockModel, "fantasize", return_value=mfm) as patch_f:
