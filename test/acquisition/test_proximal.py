--- conflicted
+++ resolved
@@ -188,20 +188,6 @@
             train_X = torch.rand(5, 3, device=self.device, dtype=dtype)
             train_Y = torch.rand(5, 2, device=self.device, dtype=dtype)
 
-<<<<<<< HEAD
-            multi_output_model = (
-                SingleTaskGP(train_X, train_Y).to(device=self.device).eval()
-            )
-            ptransform = ScalarizedPosteriorTransform(
-                weights=torch.ones(2, dtype=dtype)
-            )
-            acq = ProximalAcquisitionFunction(
-                ExpectedImprovement(
-                    multi_output_model, 0.0, posterior_transform=ptransform
-                ),
-                proximal_weights,
-            )
-=======
             multi_output_model = SingleTaskGP(train_X, train_Y).to(device=self.device)
             ptransform = ScalarizedPosteriorTransform(
                 weights=torch.ones(2, dtype=dtype, device=self.device)
@@ -210,7 +196,6 @@
                 multi_output_model, 0.0, posterior_transform=ptransform
             )
             acq = ProximalAcquisitionFunction(ei, proximal_weights)
->>>>>>> 8d213fae
             acq(test_X)
 
     def test_proximal_model_list(self):
