--- conflicted
+++ resolved
@@ -35,15 +35,10 @@
     def __init__(self, num_outputs=1, batch_shape=None):
         """
         Args:
-<<<<<<< HEAD
-            num_outputs: Defaults to 1.
-            batch_shape: Defaults to None.
-=======
             num_outputs: Number of outputs. Defaults to 1.
             batch_shape: The batch shape of the model. See
                 `botorch.models.model.Model.batch_shape` for a full description.
                 Defaults to None.
->>>>>>> ddf9b002
         """
         super().__init__(None)
         self._num_outputs = num_outputs
