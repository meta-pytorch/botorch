--- conflicted
+++ resolved
@@ -27,13 +27,7 @@
     get_best_f_analytic,
     get_best_f_mc,
 )
-<<<<<<< HEAD
-from botorch.acquisition.joint_entropy_search import (
-    qJointEntropySearch,
-)
-=======
 from botorch.acquisition.joint_entropy_search import qJointEntropySearch
->>>>>>> 9d6c638b
 from botorch.acquisition.knowledge_gradient import (
     qKnowledgeGradient,
     qMultiFidelityKnowledgeGradient,
