--- conflicted
+++ resolved
@@ -779,13 +779,8 @@
         num_optima = 7
         batch_shape = (3,)
 
-<<<<<<< HEAD
-        bounds = torch.Tensor([[0, 1]] * dims).T.to(dtype)
-        X = torch.rand(*batch_shape, 4, dims).to(dtype)
-=======
         bounds = torch.tensor([[0, 1]] * dims, dtype=dtype).T
         X = torch.rand(*batch_shape, 4, dims, dtype=dtype)
->>>>>>> 9d6c638b
         Y = torch.sin(X).sum(dim=-1, keepdim=True).to(dtype)
         model = SingleTaskGP(X, Y)
         X_opt, f_opt = get_optimal_samples(
