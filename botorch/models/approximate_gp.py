--- conflicted
+++ resolved
@@ -31,18 +31,11 @@
 
 import copy
 import warnings
-<<<<<<< HEAD
 from typing import Optional, TypeVar, Union
 
 import torch
 from botorch.acquisition.objective import PosteriorTransform
-=======
-
-from typing import Optional, Union
-
-import torch
 from botorch.exceptions.warnings import UserInputWarning
->>>>>>> ec2ad889
 from botorch.models.gpytorch import GPyTorchModel
 from botorch.models.transforms.input import InputTransform
 from botorch.models.transforms.outcome import OutcomeTransform
