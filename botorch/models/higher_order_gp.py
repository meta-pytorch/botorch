#!/usr/bin/env python3
# Copyright (c) Meta Platforms, Inc. and affiliates.
#
# This source code is licensed under the MIT license found in the
# LICENSE file in the root directory of this source tree.

r"""
References

.. [Zhe2019hogp]
    S. Zhe, W. Xing, and R. M. Kirby. Scalable high-order gaussian process regression.
    Proceedings of Machine Learning Research, volume 89, Apr 2019.
"""

from __future__ import annotations

import warnings
from contextlib import ExitStack
from typing import Any, List, Optional, Tuple, Union

import torch
from botorch.acquisition.objective import PosteriorTransform
from botorch.models.gpytorch import BatchedMultiOutputGPyTorchModel
from botorch.models.transforms.input import InputTransform
from botorch.models.transforms.outcome import OutcomeTransform, Standardize
from botorch.models.utils import gpt_posterior_settings
from botorch.posteriors import (
    GPyTorchPosterior,
    HigherOrderGPPosterior,
    TransformedPosterior,
)
from gpytorch.constraints import GreaterThan
from gpytorch.distributions import MultivariateNormal
from gpytorch.kernels import Kernel, MaternKernel
from gpytorch.lazy import (
    BatchRepeatLazyTensor,
    DiagLazyTensor,
    KroneckerProductLazyTensor,
    LazyTensor,
    ZeroLazyTensor,
)
from gpytorch.likelihoods import GaussianLikelihood, Likelihood
from gpytorch.models import ExactGP
from gpytorch.priors.torch_priors import GammaPrior, MultivariateNormalPrior
from gpytorch.settings import fast_pred_var, skip_posterior_variances
from torch import Tensor
from torch.nn import ModuleList, Parameter, ParameterList


MIN_INFERRED_NOISE_LEVEL = 1e-4


class FlattenedStandardize(Standardize):
    r"""
    Standardize outcomes in a structured multi-output settings by reshaping the
    batched output dimensions to be a vector. Specifically, an output dimension
    of [a x b x c] will be squeezed to be a vector of [a * b * c].
    """

    def __init__(
        self,
        output_shape: torch.Size,
        batch_shape: torch.Size = None,
        min_stdv: float = 1e-8,
    ):
        """
        Args:
<<<<<<< HEAD
            output_shape
=======
            output_shape: A `n x output_shape`-dim tensor of training targets.
>>>>>>> ddf9b002
            batch_shape: Defaults to None.
            min_stdv: Defaults to 1e-8.
        """
        if batch_shape is None:
            batch_shape = torch.Size()

        super(FlattenedStandardize, self).__init__(
            m=1, outputs=None, batch_shape=batch_shape, min_stdv=min_stdv
        )

        self.output_shape = output_shape
        self.batch_shape = batch_shape

    def _squeeze_to_single_output(self, tsr: Tensor) -> Tensor:
        dim_ct = tsr.ndim - len(self.output_shape) - 1
        return tsr.reshape(*tsr.shape[:dim_ct], -1, 1)

    def _return_to_output_shape(self, tsr: Tensor) -> Tensor:
        out = tsr.reshape(*tsr.shape[:-2], -1, *self.output_shape)
        return out

    def forward(
        self, Y: Tensor, Yvar: Optional[Tensor] = None
    ) -> Tuple[Tensor, Optional[Tensor]]:
        Y = self._squeeze_to_single_output(Y)
        if Yvar is not None:
            Yvar = self._squeeze_to_single_output(Yvar)

        Y, Yvar = super().forward(Y, Yvar)
        Y_out = self._return_to_output_shape(Y)

        if Yvar is not None:
            Yvar_out = self._return_to_output_shape(Yvar)
        else:
            Yvar_out = None
        return Y_out, Yvar_out

    def untransform(
        self, Y: Tensor, Yvar: Optional[Tensor] = None
    ) -> Tuple[Tensor, Optional[Tensor]]:
        Y = self._squeeze_to_single_output(Y)
        if Yvar is not None:
            Yvar = self._squeeze_to_single_output(Yvar)

        Y, Yvar = super().untransform(Y, Yvar)

        Y = self._return_to_output_shape(Y)
        if Yvar is not None:
            Yvar = self._return_to_output_shape(Yvar)
        return Y, Yvar

    def untransform_posterior(
        self, posterior: HigherOrderGPPosterior
    ) -> TransformedPosterior:
        # TODO: return a HigherOrderGPPosterior once rescaling constant
        # muls * LazyTensors won't force a dense decomposition rather than a
        # Kronecker structured one.
        return TransformedPosterior(
            posterior=posterior,
            sample_transform=lambda s: self._return_to_output_shape(
                self.means + self.stdvs * self._squeeze_to_single_output(s)
            ),
            mean_transform=lambda m, v: self._return_to_output_shape(
                self.means + self.stdvs * self._squeeze_to_single_output(m)
            ),
            variance_transform=lambda m, v: self._return_to_output_shape(
                self._stdvs_sq * self._squeeze_to_single_output(v)
            ),
        )


class HigherOrderGP(BatchedMultiOutputGPyTorchModel, ExactGP):
    r"""
    A Higher order Gaussian process model (HOGP) (predictions are matrices/tensors) as
    described in [Zhe2019hogp]_. The posterior uses Matheron's rule [Doucet2010sampl]_
    as described in [Maddox2021bohdo]_.
    """

    def __init__(
        self,
        train_X: Tensor,
        train_Y: Tensor,
        likelihood: Optional[Likelihood] = None,
        covar_modules: Optional[List[Kernel]] = None,
        num_latent_dims: Optional[List[int]] = None,
        learn_latent_pars: bool = True,
        latent_init: str = "default",
        outcome_transform: Optional[OutcomeTransform] = None,
        input_transform: Optional[InputTransform] = None,
    ):
        r"""A HigherOrderGP model for high-dim output regression.

        Args:
            train_X: A `batch_shape x n x d`-dim tensor of training inputs.
            train_Y: A `batch_shape x n x output_shape`-dim tensor of training targets.
            likelihood: Gaussian likelihood for the model.
            covar_modules: List of kernels for each output structure.
            num_latent_dims: Sizes for the latent dimensions.
            learn_latent_pars: If true, learn the latent parameters.
            latent_init: [default or gp] how to initialize the latent parameters.
        """

        if input_transform is not None:
            input_transform.to(train_X)

        # infer the dimension of `output_shape`.
        num_output_dims = train_Y.dim() - train_X.dim() + 1
        batch_shape = train_X.shape[:-2]
        if len(batch_shape) > 1:
            raise NotImplementedError(
                "HigherOrderGP currently only supports 1-dim `batch_shape`."
            )

        if outcome_transform is not None:
            if isinstance(outcome_transform, Standardize) and not isinstance(
                outcome_transform, FlattenedStandardize
            ):
                warnings.warn(
                    "HigherOrderGP does not support the outcome_transform "
                    "`Standardize`! Using `FlattenedStandardize` with `output_shape="
                    f"{train_Y.shape[- num_output_dims:]} and batch_shape="
                    f"{batch_shape} instead.",
                    RuntimeWarning,
                )
                outcome_transform = FlattenedStandardize(
                    output_shape=train_Y.shape[-num_output_dims:],
                    batch_shape=batch_shape,
                )
            train_Y, _ = outcome_transform(train_Y)

        self._aug_batch_shape = batch_shape
        self._num_dimensions = num_output_dims + 1
        self._num_outputs = train_Y.shape[0] if batch_shape else 1
        self.target_shape = train_Y.shape[-num_output_dims:]
        self._input_batch_shape = batch_shape

        if likelihood is None:

            noise_prior = GammaPrior(1.1, 0.05)
            noise_prior_mode = (noise_prior.concentration - 1) / noise_prior.rate
            likelihood = GaussianLikelihood(
                noise_prior=noise_prior,
                batch_shape=self._aug_batch_shape,
                noise_constraint=GreaterThan(
                    MIN_INFERRED_NOISE_LEVEL,
                    transform=None,
                    initial_value=noise_prior_mode,
                ),
            )
        else:
            self._is_custom_likelihood = True

        super().__init__(
            train_X,
            train_Y.view(*self._aug_batch_shape, -1),
            likelihood=likelihood,
        )

        if covar_modules is not None:
            self.covar_modules = ModuleList(covar_modules)
        else:
            self.covar_modules = ModuleList(
                [
                    MaternKernel(
                        nu=2.5,
                        lengthscale_prior=GammaPrior(3.0, 6.0),
                        batch_shape=self._aug_batch_shape,
                        ard_num_dims=1 if dim > 0 else train_X.shape[-1],
                    )
                    for dim in range(self._num_dimensions)
                ]
            )

        if num_latent_dims is None:
            num_latent_dims = [1] * (self._num_dimensions - 1)

        self.to(train_X)

        self._initialize_latents(
            latent_init=latent_init,
            num_latent_dims=num_latent_dims,
            learn_latent_pars=learn_latent_pars,
            device=train_Y.device,
            dtype=train_Y.dtype,
        )

        if outcome_transform is not None:
            self.outcome_transform = outcome_transform
        if input_transform is not None:
            self.input_transform = input_transform

    def _initialize_latents(
        self,
        latent_init: str,
        num_latent_dims: List[int],
        learn_latent_pars: bool,
        device: torch.device,
        dtype: torch.dtype,
    ):
        self.latent_parameters = ParameterList()
        if latent_init == "default":
            for dim_num in range(len(self.covar_modules) - 1):
                self.latent_parameters.append(
                    Parameter(
                        torch.rand(
                            *self._aug_batch_shape,
                            self.target_shape[dim_num],
                            num_latent_dims[dim_num],
                            device=device,
                            dtype=dtype,
                        ),
                        requires_grad=learn_latent_pars,
                    )
                )
        elif latent_init == "gp":
            for dim_num, covar in enumerate(self.covar_modules[1:]):
                latent_covar = covar(
                    torch.linspace(
                        0.0,
                        1.0,
                        self.target_shape[dim_num],
                        device=device,
                        dtype=dtype,
                    )
                ).add_jitter(1e-4)
                latent_dist = MultivariateNormal(
                    torch.zeros(
                        *self._aug_batch_shape,
                        self.target_shape[dim_num],
                        device=device,
                        dtype=dtype,
                    ),
                    latent_covar,
                )
                sample_shape = torch.Size((num_latent_dims[dim_num],))
                latent_sample = latent_dist.sample(sample_shape=sample_shape)
                latent_sample = latent_sample.reshape(
                    *self._aug_batch_shape,
                    self.target_shape[dim_num],
                    num_latent_dims[dim_num],
                )
                self.latent_parameters.append(
                    Parameter(
                        latent_sample,
                        requires_grad=learn_latent_pars,
                    )
                )
                self.register_prior(
                    "latent_parameters_" + str(dim_num),
                    MultivariateNormalPrior(
                        latent_dist.loc,
                        latent_dist.covariance_matrix.detach().clone(),
                        transform=lambda x: x.squeeze(-1),
                    ),
                    lambda module, dim_num=dim_num: self.latent_parameters[dim_num],
                )

    def forward(self, X: Tensor) -> MultivariateNormal:
        if self.training:
            X = self.transform_inputs(X)

        covariance_list = []
        covariance_list.append(self.covar_modules[0](X))

        for cm, param in zip(self.covar_modules[1:], self.latent_parameters):
            if not self.training:
                with torch.no_grad():
                    covariance_list.append(cm(param))
            else:
                covariance_list.append(cm(param))

        # check batch_shapes
        if covariance_list[0].batch_shape != covariance_list[1].batch_shape:
            for i in range(1, len(covariance_list)):
                cm = covariance_list[i]
                covariance_list[i] = BatchRepeatLazyTensor(
                    cm, covariance_list[0].batch_shape
                )
        kronecker_covariance = KroneckerProductLazyTensor(*covariance_list)

        # TODO: expand options for the mean module via batch shaping?
        mean = torch.zeros(
            *covariance_list[0].batch_shape,
            kronecker_covariance.shape[-1],
            device=kronecker_covariance.device,
            dtype=kronecker_covariance.dtype,
        )
        return MultivariateNormal(mean, kronecker_covariance)

    def get_fantasy_model(self, inputs, targets, **kwargs):
        # we need to squeeze the targets in order to preserve the shaping
        inputs_batch_dims = len(inputs.shape[:-2])
        target_shape = (*inputs.shape[:-2], -1)
        if (inputs_batch_dims + self._num_dimensions) < targets.ndim:
            target_shape = (targets.shape[0], *target_shape)
        reshaped_targets = targets.view(*target_shape)

        return super().get_fantasy_model(inputs, reshaped_targets, **kwargs)

    def condition_on_observations(
        self, X: Tensor, Y: Tensor, **kwargs: Any
    ) -> HigherOrderGP:
        r"""Condition the model on new observations.

        Args:
            X: A `batch_shape x n' x d`-dim Tensor, where `d` is the dimension of
                the feature space, `m` is the number of points per batch, and
                `batch_shape` is the batch shape (must be compatible with the
                batch shape of the model).
            Y: A `batch_shape' x n' x m_d`-dim Tensor, where `m_d` is the shaping
                of the model outputs, `n'` is the number of points per batch, and
                `batch_shape'` is the batch shape of the observations.
                `batch_shape'` must be broadcastable to `batch_shape` using
                standard broadcasting semantics. If `Y` has fewer batch dimensions
                than `X`, its is assumed that the missing batch dimensions are
                the same for all `Y`.

        Returns:
            A `BatchedMultiOutputGPyTorchModel` object of the same type with
            `n + n'` training examples, representing the original model
            conditioned on the new observations `(X, Y)` (and possibly noise
            observations passed in via kwargs).
        """
        noise = kwargs.get("noise")
        if hasattr(self, "outcome_transform"):
            # we need to apply transforms before shifting batch indices around
            Y, noise = self.outcome_transform(Y, noise)
        self._validate_tensor_args(X=X, Y=Y, Yvar=noise, strict=False)

        # we don't need to do un-squeezing because Y already is batched
        # we don't support fixed noise here yet
        # if noise is not None:
        #     kwargs.update({"noise": noise})
        fantasy_model = super(
            BatchedMultiOutputGPyTorchModel, self
        ).condition_on_observations(X=X, Y=Y, **kwargs)
        fantasy_model._input_batch_shape = fantasy_model.train_targets.shape[
            : (-1 if self._num_outputs == 1 else -2)
        ]
        fantasy_model._aug_batch_shape = fantasy_model.train_targets.shape[:-1]
        return fantasy_model

    def posterior(
        self,
        X: Tensor,
        output_indices: Optional[List[int]] = None,
        observation_noise: Union[bool, Tensor] = False,
        posterior_transform: Optional[PosteriorTransform] = None,
        **kwargs: Any,
    ) -> GPyTorchPosterior:
        self.eval()  # make sure we're calling a posterior

        if posterior_transform is not None:
            # this could be very costly, disallow for now
            raise NotImplementedError(
                "Posterior transforms currently not supported for "
                f"{self.__class__.__name__}"
            )

        # input transforms are applied at `posterior` in `eval` mode, and at
        # `model.forward()` at the training time
        X = self.transform_inputs(X)
        no_pred_variance = skip_posterior_variances._state

        with ExitStack() as es:
            es.enter_context(gpt_posterior_settings())
            es.enter_context(fast_pred_var(True))

            # we need to skip posterior variances here
            es.enter_context(skip_posterior_variances(True))
            mvn = self(X)
            if observation_noise is not False:
                # TODO: ensure that this still works for structured noise solves.
                mvn = self.likelihood(mvn, X)

            # lazy covariance matrix includes the interpolated version of the full
            # covariance matrix so we can actually grab that instead.
            if X.ndimension() > self.train_inputs[0].ndimension():
                X_batch_shape = X.shape[:-2]
                train_inputs = self.train_inputs[0].reshape(
                    *[1] * len(X_batch_shape), *self.train_inputs[0].shape
                )
                train_inputs = train_inputs.repeat(
                    *X_batch_shape, *[1] * self.train_inputs[0].ndimension()
                )
            else:
                train_inputs = self.train_inputs[0]

            # we now compute the data covariances for the training data, the testing
            # data, the joint covariances, and the test train cross-covariance
            train_train_covar = self.prediction_strategy.lik_train_train_covar.detach()
            base_train_train_covar = train_train_covar.lazy_tensor

            data_train_covar = base_train_train_covar.lazy_tensors[0]
            data_covar = self.covar_modules[0]
            data_train_test_covar = data_covar(X, train_inputs)
            data_test_test_covar = data_covar(X)
            data_joint_covar = data_train_covar.cat_rows(
                cross_mat=data_train_test_covar,
                new_mat=data_test_test_covar,
            )

            # we detach the latents so that they don't cause gradient errors
            # TODO: Can we enable backprop through the latent covariances?
            batch_shape = data_train_test_covar.batch_shape
            latent_covar_list = []
            for latent_covar in base_train_train_covar.lazy_tensors[1:]:
                if latent_covar.batch_shape != batch_shape:
                    latent_covar = BatchRepeatLazyTensor(latent_covar, batch_shape)
                latent_covar_list.append(latent_covar.detach())

            joint_covar = KroneckerProductLazyTensor(
                data_joint_covar, *latent_covar_list
            )
            test_train_covar = KroneckerProductLazyTensor(
                data_train_test_covar, *latent_covar_list
            )

            # compute the posterior variance if necessary
            if no_pred_variance:
                pred_variance = mvn.variance
            else:
                pred_variance = self.make_posterior_variances(joint_covar)

            # mean and variance get reshaped into the target shape
            new_mean = mvn.mean.reshape(*X.shape[:-1], *self.target_shape)
            if not no_pred_variance:
                new_variance = pred_variance.reshape(*X.shape[:-1], *self.target_shape)
                new_variance = DiagLazyTensor(new_variance)
            else:
                new_variance = ZeroLazyTensor(
                    *X.shape[:-1], *self.target_shape, self.target_shape[-1]
                )

            mvn = MultivariateNormal(new_mean, new_variance)

            # return a specialized Posterior to allow for sampling
            # cloning the full covar allows backpropagation through it
            posterior = HigherOrderGPPosterior(
                mvn=mvn,
                train_targets=self.train_targets.unsqueeze(-1),
                train_train_covar=train_train_covar,
                test_train_covar=test_train_covar,
                joint_covariance_matrix=joint_covar.clone(),
                output_shape=X.shape[:-1] + self.target_shape,
                num_outputs=self._num_outputs,
            )
            if hasattr(self, "outcome_transform"):
                posterior = self.outcome_transform.untransform_posterior(posterior)
            return posterior

    def make_posterior_variances(self, joint_covariance_matrix: LazyTensor) -> Tensor:
        r"""
        Computes the posterior variances given the data points X. As currently
        implemented, it computes another forwards call with the stacked data to get out
        the joint covariance across all data points.
        """
        # TODO: use the exposed joint covariances from the prediction strategy
        data_joint_covariance = joint_covariance_matrix.lazy_tensors[
            0
        ].evaluate_kernel()
        num_train = self.train_inputs[0].shape[-2]
        test_train_covar = data_joint_covariance[..., num_train:, :num_train]
        train_train_covar = data_joint_covariance[..., :num_train, :num_train]
        test_test_covar = data_joint_covariance[..., num_train:, num_train:]

        full_train_train_covar = KroneckerProductLazyTensor(
            train_train_covar, *joint_covariance_matrix.lazy_tensors[1:]
        )
        full_test_test_covar = KroneckerProductLazyTensor(
            test_test_covar, *joint_covariance_matrix.lazy_tensors[1:]
        )
        full_test_train_covar_list = [test_train_covar] + [
            *joint_covariance_matrix.lazy_tensors[1:]
        ]

        train_evals, train_evecs = full_train_train_covar.symeig(eigenvectors=True)
        # (\kron \Lambda_i + \sigma^2 I)^{-1}
        train_inv_evals = DiagLazyTensor(1.0 / (train_evals + self.likelihood.noise))

        # compute K_i S_i \hadamard K_i S_i
        test_train_hadamard = KroneckerProductLazyTensor(
            *[
                lt1.matmul(lt2).evaluate() ** 2
                for lt1, lt2 in zip(
                    full_test_train_covar_list, train_evecs.lazy_tensors
                )
            ]
        )

        # and compute the column sums of
        #  (\kron K_i S_i * K_i S_i) \tilde{\Lambda}^{-1}
        test_train_pred_covar = test_train_hadamard.matmul(train_inv_evals).sum(dim=-1)

        pred_variances = full_test_test_covar.diag() - test_train_pred_covar
        return pred_variances<|MERGE_RESOLUTION|>--- conflicted
+++ resolved
@@ -65,11 +65,7 @@
     ):
         """
         Args:
-<<<<<<< HEAD
-            output_shape
-=======
             output_shape: A `n x output_shape`-dim tensor of training targets.
->>>>>>> ddf9b002
             batch_shape: Defaults to None.
             min_stdv: Defaults to 1e-8.
         """
