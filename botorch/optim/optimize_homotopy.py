--- conflicted
+++ resolved
@@ -212,11 +212,8 @@
                 q=1,
                 options=options,
                 batch_initial_conditions=candidates,
-<<<<<<< HEAD
+                raw_samples=q_raw_samples,
                 **fixed_features_kwargs,
-=======
-                raw_samples=q_raw_samples,
->>>>>>> 4190f743
                 **shared_optimize_acqf_kwargs,
             )
 
