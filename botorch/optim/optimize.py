#!/usr/bin/env python3
# Copyright (c) Meta Platforms, Inc. and affiliates.
#
# This source code is licensed under the MIT license found in the
# LICENSE file in the root directory of this source tree.

r"""
Methods for optimizing acquisition functions.
"""

from __future__ import annotations

import dataclasses

import warnings

from typing import Any, Callable, Dict, List, Optional, Tuple, Union

import torch
from botorch.acquisition.acquisition import (
    AcquisitionFunction,
    OneShotAcquisitionFunction,
)
from botorch.acquisition.knowledge_gradient import qKnowledgeGradient
from botorch.exceptions import InputDataError, UnsupportedError
from botorch.exceptions.warnings import OptimizationWarning
from botorch.generation.gen import gen_candidates_scipy, TGenCandidates
from botorch.logging import logger
from botorch.optim.initializers import (
    gen_batch_initial_conditions,
    gen_one_shot_kg_initial_conditions,
    TGenInitialConditions,
)
from botorch.optim.stopping import ExpMAStoppingCriterion
from botorch.optim.utils import _filter_kwargs
from torch import Tensor

INIT_OPTION_KEYS = {
    # set of options for initialization that we should
    # not pass to scipy.optimize.minimize to avoid
    # warnings
    "alpha",
    "batch_limit",
    "eta",
    "init_batch_limit",
    "nonnegative",
    "n_burnin",
    "sample_around_best",
    "sample_around_best_sigma",
    "sample_around_best_prob_perturb",
    "seed",
    "thinning",
}


@dataclasses.dataclass(frozen=True)
class OptimizeAcqfInputs:
    """
    Container for inputs to `optimize_acqf`.

    See docstring for `optimize_acqf` for explanation of parameters.
    """

    acq_function: AcquisitionFunction
    bounds: Tensor
    q: int
    num_restarts: int
    raw_samples: Optional[int]
    options: Optional[Dict[str, Union[bool, float, int, str]]]
    inequality_constraints: Optional[List[Tuple[Tensor, Tensor, float]]]
    equality_constraints: Optional[List[Tuple[Tensor, Tensor, float]]]
    nonlinear_inequality_constraints: Optional[List[Callable]]
    fixed_features: Optional[Dict[int, float]]
    post_processing_func: Optional[Callable[[Tensor], Tensor]]
    batch_initial_conditions: Optional[Tensor]
    return_best_only: bool
    gen_candidates: TGenCandidates
    sequential: bool
    ic_generator: Optional[TGenInitialConditions] = None
    timeout_sec: Optional[float] = None
    return_full_tree: bool = False
    retry_on_optimization_warning: bool = True
    ic_gen_kwargs: Dict = dataclasses.field(default_factory=dict)

    @property
    def full_tree(self) -> bool:
        return self.return_full_tree or (
            not isinstance(self.acq_function, OneShotAcquisitionFunction)
        )

    def __post_init__(self) -> None:
        if self.inequality_constraints is None and not (
            self.bounds.ndim == 2 and self.bounds.shape[0] == 2
        ):
            raise ValueError(
                "bounds should be a `2 x d` tensor, current shape: "
                f"{list(self.bounds.shape)}."
            )

        d = self.bounds.shape[1]
        if self.batch_initial_conditions is not None:
            batch_initial_conditions_shape = self.batch_initial_conditions.shape
            if len(batch_initial_conditions_shape) not in (2, 3):
                raise ValueError(
                    "batch_initial_conditions must be 2-dimensional or "
                    "3-dimensional. Its shape is "
                    f"{batch_initial_conditions_shape}."
                )
            if batch_initial_conditions_shape[-1] != d:
                raise ValueError(
                    f"batch_initial_conditions.shape[-1] must be {d}. The "
                    f"shape is {batch_initial_conditions_shape}."
                )

        elif self.ic_generator is None:
            if self.nonlinear_inequality_constraints is not None:
                raise RuntimeError(
                    "`ic_generator` must be given if "
                    "there are non-linear inequality constraints."
                )
            if self.raw_samples is None:
                raise ValueError(
                    "Must specify `raw_samples` when "
                    "`batch_initial_conditions` is None`."
                )

    def get_ic_generator(self) -> TGenInitialConditions:
        if self.ic_generator is not None:
            return self.ic_generator
        elif isinstance(self.acq_function, qKnowledgeGradient):
            return gen_one_shot_kg_initial_conditions
        return gen_batch_initial_conditions


def _raise_deprecation_warning_if_kwargs(fn_name: str, kwargs: Dict[str, Any]) -> None:
    """
    Raise a warning if kwargs are provided.

    Some functions used to support **kwargs. The applicable parameters have now been
    refactored to be named arguments, so no warning will be raised for users passing
    the expected arguments. However, if a user had been passing an inapplicable
    keyword argument, this will now raise a warning whereas in the past it did
    nothing.
    """
    if len(kwargs) > 0:
        warnings.warn(
            f"`{fn_name}` does not support arguments {list(kwargs.keys())}. In "
            "the future, this will become an error.",
            DeprecationWarning,
        )


def _optimize_acqf_all_features_fixed(
    *,
    bounds: Tensor,
    fixed_features: Dict[int, float],
    q: int,
    acq_function: AcquisitionFunction,
) -> Tuple[Tensor, Tensor]:
    """
    Helper function for `optimize_acqf` for the trivial case where
    all features are fixed.
    """
    X = torch.tensor(
        [fixed_features[i] for i in range(bounds.shape[-1])],
        device=bounds.device,
        dtype=bounds.dtype,
    )
    X = X.expand(q, *X.shape)
    with torch.no_grad():
        acq_value = acq_function(X)
    return X, acq_value


def _validate_sequential_inputs(opt_inputs: OptimizeAcqfInputs) -> None:
    # validate that linear constraints across the q-dim and
    # self.sequential are not present together
    if opt_inputs.inequality_constraints is not None:
        for constraint in opt_inputs.inequality_constraints:
            if len(constraint[0].shape) > 1:
                raise UnsupportedError(
                    "Linear inequality constraints across the q-dimension are not "
                    "supported for sequential optimization."
                )
    if opt_inputs.equality_constraints is not None:
        for constraint in opt_inputs.equality_constraints:
            if len(constraint[0].shape) > 1:
                raise UnsupportedError(
                    "Linear equality constraints across the q-dimension are not "
                    "supported for sequential optimization."
                )

    # TODO: Validate constraints if provided:
    # https://github.com/pytorch/botorch/pull/1231
    if opt_inputs.batch_initial_conditions is not None:
        raise UnsupportedError(
            "`batch_initial_conditions` is not supported for sequential "
            "optimization. Either avoid specifying "
            "`batch_initial_conditions` to use the custom initializer or "
            "use the `ic_generator` kwarg to generate initial conditions "
            "for the case of nonlinear inequality constraints."
        )

    if not opt_inputs.return_best_only:
        raise NotImplementedError(
            "`return_best_only=False` only supported for joint optimization."
        )
    if isinstance(opt_inputs.acq_function, OneShotAcquisitionFunction):
        raise NotImplementedError(
            "sequential optimization currently not supported for one-shot "
            "acquisition functions. Must have `sequential=False`."
        )


def _optimize_acqf_sequential_q(
    opt_inputs: OptimizeAcqfInputs,
) -> Tuple[Tensor, Tensor]:
    """
    Helper function for `optimize_acqf` when sequential=True and q > 1.
    """
    _validate_sequential_inputs(opt_inputs)
    # When using sequential optimization, we allocate the total timeout
    # evenly across the individual acquisition optimizations.
    timeout_sec = (
        opt_inputs.timeout_sec / opt_inputs.q
        if opt_inputs.timeout_sec is not None
        else None
    )
    candidate_list, acq_value_list = [], []
    base_X_pending = opt_inputs.acq_function.X_pending

    new_inputs = dataclasses.replace(
        opt_inputs,
        q=1,
        batch_initial_conditions=None,
        return_best_only=True,
        sequential=False,
        timeout_sec=timeout_sec,
    )
    for i in range(opt_inputs.q):

        candidate, acq_value = _optimize_acqf_batch(new_inputs)

        candidate_list.append(candidate)
        acq_value_list.append(acq_value)
        candidates = torch.cat(candidate_list, dim=-2)
        new_inputs.acq_function.set_X_pending(
            torch.cat([base_X_pending, candidates], dim=-2)
            if base_X_pending is not None
            else candidates
        )
        logger.info(f"Generated sequential candidate {i+1} of {opt_inputs.q}")
    opt_inputs.acq_function.set_X_pending(base_X_pending)
    return candidates, torch.stack(acq_value_list)


def _optimize_acqf_batch(opt_inputs: OptimizeAcqfInputs) -> Tuple[Tensor, Tensor]:
    options = opt_inputs.options or {}

    initial_conditions_provided = opt_inputs.batch_initial_conditions is not None

    if initial_conditions_provided:
        batch_initial_conditions = opt_inputs.batch_initial_conditions
    else:
        # pyre-ignore[28]: Unexpected keyword argument `acq_function` to anonymous call.
        batch_initial_conditions = opt_inputs.get_ic_generator()(
            acq_function=opt_inputs.acq_function,
            bounds=opt_inputs.bounds,
            q=opt_inputs.q,
            num_restarts=opt_inputs.num_restarts,
            raw_samples=opt_inputs.raw_samples,
            fixed_features=opt_inputs.fixed_features,
            options=options,
            inequality_constraints=opt_inputs.inequality_constraints,
            equality_constraints=opt_inputs.equality_constraints,
            **opt_inputs.ic_gen_kwargs,
        )

    batch_limit: int = options.get(
        "batch_limit",
        opt_inputs.num_restarts
        if not opt_inputs.nonlinear_inequality_constraints
        else 1,
    )
    has_parameter_constraints = (
        opt_inputs.inequality_constraints is not None
        or opt_inputs.equality_constraints is not None
        or opt_inputs.nonlinear_inequality_constraints is not None
    )

    def _optimize_batch_candidates() -> Tuple[Tensor, Tensor, List[Warning]]:
        batch_candidates_list: List[Tensor] = []
        batch_acq_values_list: List[Tensor] = []
        batched_ics = batch_initial_conditions.split(batch_limit)
        opt_warnings = []
        timeout_sec = (
            opt_inputs.timeout_sec / len(batched_ics)
            if opt_inputs.timeout_sec is not None
            else None
        )

        bounds = opt_inputs.bounds
        gen_kwargs: Dict[str, Any] = {
            "lower_bounds": None if bounds[0].isinf().all() else bounds[0],
            "upper_bounds": None if bounds[1].isinf().all() else bounds[1],
            "options": {k: v for k, v in options.items() if k not in INIT_OPTION_KEYS},
            "fixed_features": opt_inputs.fixed_features,
            "timeout_sec": timeout_sec,
        }

        if has_parameter_constraints:
<<<<<<< HEAD
            # only add parameter constraints to gen_kwargs if they are specified
            # to avoid unnecessary warnings in _filter_kwargs
            if opt_inputs.inequality_constraints is not None:
                gen_kwargs["inequality_constraints"] = opt_inputs.inequality_constraints
            if opt_inputs.equality_constraints is not None:
                gen_kwargs["equality_constraints"] = opt_inputs.equality_constraints
            if opt_inputs.nonlinear_inequality_constraints is not None:
                gen_kwargs[
                    "nonlinear_inequality_constraints"
                ] = opt_inputs.nonlinear_inequality_constraints

=======
            gen_kwargs.update(
                {
                    "inequality_constraints": opt_inputs.inequality_constraints,
                    "equality_constraints": opt_inputs.equality_constraints,
                    "nonlinear_inequality_constraints": (
                        opt_inputs.nonlinear_inequality_constraints
                    ),
                }
            )
>>>>>>> 586a53aa
        filtered_gen_kwargs = _filter_kwargs(opt_inputs.gen_candidates, **gen_kwargs)

        for i, batched_ics_ in enumerate(batched_ics):
            # optimize using random restart optimization
            with warnings.catch_warnings(record=True) as ws:
                warnings.simplefilter("always", category=OptimizationWarning)
                (
                    batch_candidates_curr,
                    batch_acq_values_curr,
                ) = opt_inputs.gen_candidates(
                    batched_ics_, opt_inputs.acq_function, **filtered_gen_kwargs
                )
            opt_warnings += ws
            batch_candidates_list.append(batch_candidates_curr)
            batch_acq_values_list.append(batch_acq_values_curr)
            logger.info(f"Generated candidate batch {i+1} of {len(batched_ics)}.")

        batch_candidates = torch.cat(batch_candidates_list)
        has_scalars = batch_acq_values_list[0].ndim == 0
        if has_scalars:
            batch_acq_values = torch.stack(batch_acq_values_list)
        else:
            batch_acq_values = torch.cat(batch_acq_values_list).flatten()
        return batch_candidates, batch_acq_values, opt_warnings

    batch_candidates, batch_acq_values, ws = _optimize_batch_candidates()

    optimization_warning_raised = any(
        (issubclass(w.category, OptimizationWarning) for w in ws)
    )
    if optimization_warning_raised and opt_inputs.retry_on_optimization_warning:
        first_warn_msg = (
            "Optimization failed in `gen_candidates_scipy` with the following "
            f"warning(s):\n{[w.message for w in ws]}\nBecause you specified "
            "`batch_initial_conditions`, optimization will not be retried with "
            "new initial conditions and will proceed with the current solution."
            " Suggested remediation: Try again with different "
            "`batch_initial_conditions`, or don't provide `batch_initial_conditions.`"
            if initial_conditions_provided
            else "Optimization failed in `gen_candidates_scipy` with the following "
            f"warning(s):\n{[w.message for w in ws]}\nTrying again with a new "
            "set of initial conditions."
        )
        warnings.warn(first_warn_msg, RuntimeWarning)

        if not initial_conditions_provided:
            batch_initial_conditions = opt_inputs.get_ic_generator()(
                acq_function=opt_inputs.acq_function,
                bounds=opt_inputs.bounds,
                q=opt_inputs.q,
                num_restarts=opt_inputs.num_restarts,
                raw_samples=opt_inputs.raw_samples,
                fixed_features=opt_inputs.fixed_features,
                options=options,
                inequality_constraints=opt_inputs.inequality_constraints,
                equality_constraints=opt_inputs.equality_constraints,
                **opt_inputs.ic_gen_kwargs,
            )

            batch_candidates, batch_acq_values, ws = _optimize_batch_candidates()

            optimization_warning_raised = any(
                (issubclass(w.category, OptimizationWarning) for w in ws)
            )
            if optimization_warning_raised:
                warnings.warn(
                    "Optimization failed on the second try, after generating a "
                    "new set of initial conditions.",
                    RuntimeWarning,
                )

    if opt_inputs.post_processing_func is not None:
        batch_candidates = opt_inputs.post_processing_func(batch_candidates)
        with torch.no_grad():
            acq_values_list = [
                opt_inputs.acq_function(cand)
                for cand in batch_candidates.split(batch_limit, dim=0)
            ]
            batch_acq_values = torch.cat(acq_values_list, dim=0)

    if opt_inputs.return_best_only:
        best = torch.argmax(batch_acq_values.view(-1), dim=0)
        batch_candidates = batch_candidates[best]
        batch_acq_values = batch_acq_values[best]

    if not opt_inputs.full_tree:
        batch_candidates = opt_inputs.acq_function.extract_candidates(
            X_full=batch_candidates
        )

    return batch_candidates, batch_acq_values


def optimize_acqf(
    acq_function: AcquisitionFunction,
    bounds: Tensor,
    q: int,
    num_restarts: int,
    raw_samples: Optional[int] = None,
    options: Optional[Dict[str, Union[bool, float, int, str]]] = None,
    inequality_constraints: Optional[List[Tuple[Tensor, Tensor, float]]] = None,
    equality_constraints: Optional[List[Tuple[Tensor, Tensor, float]]] = None,
    nonlinear_inequality_constraints: Optional[List[Callable]] = None,
    fixed_features: Optional[Dict[int, float]] = None,
    post_processing_func: Optional[Callable[[Tensor], Tensor]] = None,
    batch_initial_conditions: Optional[Tensor] = None,
    return_best_only: bool = True,
    gen_candidates: Optional[TGenCandidates] = None,
    sequential: bool = False,
    *,
    ic_generator: Optional[TGenInitialConditions] = None,
    timeout_sec: Optional[float] = None,
    return_full_tree: bool = False,
    retry_on_optimization_warning: bool = True,
    **ic_gen_kwargs: Any,
) -> Tuple[Tensor, Tensor]:
    r"""Generate a set of candidates via multi-start optimization.

    Args:
        acq_function: An AcquisitionFunction.
        bounds: A `2 x d` tensor of lower and upper bounds for each column of `X`
            (if inequality_constraints is provided, these bounds can be -inf and
            +inf, respectively).
        q: The number of candidates.
        num_restarts: The number of starting points for multistart acquisition
            function optimization.
        raw_samples: The number of samples for initialization. This is required
            if `batch_initial_conditions` is not specified.
        options: Options for candidate generation.
        inequality_constraints: A list of tuples (indices, coefficients, rhs),
            with each tuple encoding an inequality constraint of the form
            `\sum_i (X[indices[i]] * coefficients[i]) >= rhs`. `indices` and
            `coefficients` should be torch tensors. When q=1, or when
            applying the same constraint to each candidate in the batch,
            `indices` should be a 1-d tensor. For inter-point constraints,
            `indices` must be a 2-d Tensor, where in each row `indices[i] =
            (k_i, l_i)` the first index `k_i` corresponds to the `k_i`-th
            element of the `q`-batch and the second index `l_i` corresponds to
            the `l_i`-th feature of that element.
        equality_constraints: A list of tuples (indices, coefficients, rhs),
            with each tuple encoding an equality constraint of the form
            `\sum_i (X[indices[i]] * coefficients[i]) = rhs`
        nonlinear_inequality_constraints: A list of callables with that represent
            non-linear inequality constraints of the form `callable(x) >= 0`. Each
            callable is expected to take a `(num_restarts) x q x d`-dim tensor as an
            input and return a `(num_restarts) x q`-dim tensor with the constraint
            values. The constraints will later be passed to SLSQP. You need to pass in
            `batch_initial_conditions` in this case. Using non-linear inequality
            constraints also requires that `batch_limit` is set to 1, which will be
            done automatically if not specified in `options`.
        fixed_features: A map `{feature_index: value}` for features that
            should be fixed to a particular value during generation.
        post_processing_func: A function that post-processes an optimization
            result appropriately (i.e., according to `round-trip`
            transformations).
        batch_initial_conditions: A tensor to specify the initial conditions. Set
            this if you do not want to use default initialization strategy.
        return_best_only: If False, outputs the solutions corresponding to all
            random restart initializations of the optimization.
        gen_candidates: A callable for generating candidates (and their associated
            acquisition values) given a tensor of initial conditions and an
            acquisition function. Other common inputs include lower and upper bounds
            and a dictionary of options, but refer to the documentation of specific
            generation functions (e.g gen_candidates_scipy and gen_candidates_torch)
            for method-specific inputs. Default: `gen_candidates_scipy`
        sequential: If False, uses joint optimization, otherwise uses sequential
            optimization.
        ic_generator: Function for generating initial conditions. Not needed when
            `batch_initial_conditions` are provided. Defaults to
            `gen_one_shot_kg_initial_conditions` for `qKnowledgeGradient` acquisition
            functions and `gen_batch_initial_conditions` otherwise. Must be specified
            for nonlinear inequality constraints.
        timeout_sec: Max amount of time optimization can run for.
        return_full_tree:
        retry_on_optimization_warning: Whether to retry candidate generation with a new
            set of initial conditions when it fails with an `OptimizationWarning`.
        ic_gen_kwargs: Additional keyword arguments passed to function specified by
            `ic_generator`

    Returns:
        A two-element tuple containing

        - A tensor of generated candidates. The shape is
            -- `q x d` if `return_best_only` is True (default)
            -- `num_restarts x q x d` if `return_best_only` is False
        - a tensor of associated acquisition values. If `sequential=False`,
            this is a `(num_restarts)`-dim tensor of joint acquisition values
            (with explicit restart dimension if `return_best_only=False`). If
            `sequential=True`, this is a `q`-dim tensor of expected acquisition
            values conditional on having observed candidates `0,1,...,i-1`.

    Example:
        >>> # generate `q=2` candidates jointly using 20 random restarts
        >>> # and 512 raw samples
        >>> candidates, acq_value = optimize_acqf(qEI, bounds, 2, 20, 512)

        >>> generate `q=3` candidates sequentially using 15 random restarts
        >>> # and 256 raw samples
        >>> qEI = qExpectedImprovement(model, best_f=0.2)
        >>> bounds = torch.tensor([[0.], [1.]])
        >>> candidates, acq_value_list = optimize_acqf(
        >>>     qEI, bounds, 3, 15, 256, sequential=True
        >>> )
    """
    # using a default of None simplifies unit testing
    if gen_candidates is None:
        gen_candidates = gen_candidates_scipy
    opt_acqf_inputs = OptimizeAcqfInputs(
        acq_function=acq_function,
        bounds=bounds,
        q=q,
        num_restarts=num_restarts,
        raw_samples=raw_samples,
        options=options,
        inequality_constraints=inequality_constraints,
        equality_constraints=equality_constraints,
        nonlinear_inequality_constraints=nonlinear_inequality_constraints,
        fixed_features=fixed_features,
        post_processing_func=post_processing_func,
        batch_initial_conditions=batch_initial_conditions,
        return_best_only=return_best_only,
        gen_candidates=gen_candidates,
        sequential=sequential,
        ic_generator=ic_generator,
        timeout_sec=timeout_sec,
        return_full_tree=return_full_tree,
        retry_on_optimization_warning=retry_on_optimization_warning,
        ic_gen_kwargs=ic_gen_kwargs,
    )
    return _optimize_acqf(opt_acqf_inputs)


def _optimize_acqf(opt_inputs: OptimizeAcqfInputs) -> Tuple[Tensor, Tensor]:

    # Handle the trivial case when all features are fixed
    if (
        opt_inputs.fixed_features is not None
        and len(opt_inputs.fixed_features) == opt_inputs.bounds.shape[-1]
    ):
        return _optimize_acqf_all_features_fixed(
            bounds=opt_inputs.bounds,
            fixed_features=opt_inputs.fixed_features,
            q=opt_inputs.q,
            acq_function=opt_inputs.acq_function,
        )

    # Perform sequential optimization via successive conditioning on pending points
    if opt_inputs.sequential and opt_inputs.q > 1:
        return _optimize_acqf_sequential_q(opt_inputs=opt_inputs)

    # Batch optimization (including the case q=1)
    return _optimize_acqf_batch(opt_inputs=opt_inputs)


def optimize_acqf_cyclic(
    acq_function: AcquisitionFunction,
    bounds: Tensor,
    q: int,
    num_restarts: int,
    raw_samples: Optional[int] = None,
    options: Optional[Dict[str, Union[bool, float, int, str]]] = None,
    inequality_constraints: Optional[List[Tuple[Tensor, Tensor, float]]] = None,
    equality_constraints: Optional[List[Tuple[Tensor, Tensor, float]]] = None,
    fixed_features: Optional[Dict[int, float]] = None,
    post_processing_func: Optional[Callable[[Tensor], Tensor]] = None,
    batch_initial_conditions: Optional[Tensor] = None,
    cyclic_options: Optional[Dict[str, Union[bool, float, int, str]]] = None,
    *,
    ic_generator: Optional[TGenInitialConditions] = None,
    timeout_sec: Optional[float] = None,
    return_full_tree: bool = False,
    retry_on_optimization_warning: bool = True,
    **ic_gen_kwargs: Any,
) -> Tuple[Tensor, Tensor]:
    r"""Generate a set of `q` candidates via cyclic optimization.

    Args:
        acq_function: An AcquisitionFunction
        bounds: A `2 x d` tensor of lower and upper bounds for each column of `X`
            (if inequality_constraints is provided, these bounds can be -inf and
            +inf, respectively).
        q: The number of candidates.
        num_restarts:  Number of starting points for multistart acquisition
            function optimization.
        raw_samples: Number of samples for initialization. This is required
            if `batch_initial_conditions` is not specified.
        options: Options for candidate generation.
        inequality constraints: A list of tuples (indices, coefficients, rhs),
            with each tuple encoding an inequality constraint of the form
            `\sum_i (X[indices[i]] * coefficients[i]) >= rhs`
        equality constraints: A list of tuples (indices, coefficients, rhs),
            with each tuple encoding an inequality constraint of the form
            `\sum_i (X[indices[i]] * coefficients[i]) = rhs`
        fixed_features: A map `{feature_index: value}` for features that
            should be fixed to a particular value during generation.
        post_processing_func: A function that post-processes an optimization
            result appropriately (i.e., according to `round-trip`
            transformations).
        batch_initial_conditions: A tensor to specify the initial conditions.
            If no initial conditions are provided, the default initialization will
            be used.
        cyclic_options: Options for stopping criterion for outer cyclic optimization.
        ic_generator: Function for generating initial conditions. Not needed when
            `batch_initial_conditions` are provided. Defaults to
            `gen_one_shot_kg_initial_conditions` for `qKnowledgeGradient` acquisition
            functions and `gen_batch_initial_conditions` otherwise. Must be specified
            for nonlinear inequality constraints.
        timeout_sec: Max amount of time optimization can run for.
        return_full_tree:
        retry_on_optimization_warning: Whether to retry candidate generation with a new
            set of initial conditions when it fails with an `OptimizationWarning`.
        ic_gen_kwargs: Additional keyword arguments passed to function specified by
            `ic_generator`

    Returns:
        A two-element tuple containing

        - a `q x d`-dim tensor of generated candidates.
        - a `q`-dim tensor of expected acquisition values, where the value at
            index `i` is the acquisition value conditional on having observed
            all candidates except candidate `i`.

    Example:
        >>> # generate `q=3` candidates cyclically using 15 random restarts
        >>> # 256 raw samples, and 4 cycles
        >>>
        >>> qEI = qExpectedImprovement(model, best_f=0.2)
        >>> bounds = torch.tensor([[0.], [1.]])
        >>> candidates, acq_value_list = optimize_acqf_cyclic(
        >>>     qEI, bounds, 3, 15, 256, cyclic_options={"maxiter": 4}
        >>> )
    """
    opt_inputs = OptimizeAcqfInputs(
        acq_function=acq_function,
        bounds=bounds,
        q=q,
        num_restarts=num_restarts,
        raw_samples=raw_samples,
        options=options,
        inequality_constraints=inequality_constraints,
        equality_constraints=equality_constraints,
        nonlinear_inequality_constraints=None,
        fixed_features=fixed_features,
        post_processing_func=post_processing_func,
        batch_initial_conditions=batch_initial_conditions,
        return_best_only=True,
        gen_candidates=gen_candidates_scipy,
        sequential=True,
        ic_generator=ic_generator,
        timeout_sec=timeout_sec,
        return_full_tree=return_full_tree,
        retry_on_optimization_warning=retry_on_optimization_warning,
        ic_gen_kwargs=ic_gen_kwargs,
    )

    # for the first cycle, optimize the q candidates sequentially
    candidates, acq_vals = _optimize_acqf(opt_inputs)
    q = opt_inputs.q
    opt_inputs = dataclasses.replace(opt_inputs, q=1)
    acq_function = opt_inputs.acq_function

    if q > 1:
        cyclic_options = cyclic_options or {}
        stopping_criterion = ExpMAStoppingCriterion(**cyclic_options)
        stop = stopping_criterion.evaluate(fvals=acq_vals)
        base_X_pending = acq_function.X_pending
        idxr = torch.ones(q, dtype=torch.bool, device=opt_inputs.bounds.device)
        while not stop:
            for i in range(q):
                # optimize only candidate i
                idxr[i] = 0
                acq_function.set_X_pending(
                    torch.cat([base_X_pending, candidates[idxr]], dim=-2)
                    if base_X_pending is not None
                    else candidates[idxr]
                )
                opt_inputs = dataclasses.replace(
                    opt_inputs,
                    batch_initial_conditions=candidates[i].unsqueeze(0),
                    sequential=False,
                )
                candidate_i, acq_val_i = _optimize_acqf(opt_inputs)
                candidates[i] = candidate_i
                acq_vals[i] = acq_val_i
                idxr[i] = 1
            stop = stopping_criterion.evaluate(fvals=acq_vals)
        acq_function.set_X_pending(base_X_pending)
    return candidates, acq_vals


def optimize_acqf_list(
    acq_function_list: List[AcquisitionFunction],
    bounds: Tensor,
    num_restarts: int,
    raw_samples: Optional[int] = None,
    options: Optional[Dict[str, Union[bool, float, int, str]]] = None,
    inequality_constraints: Optional[List[Tuple[Tensor, Tensor, float]]] = None,
    equality_constraints: Optional[List[Tuple[Tensor, Tensor, float]]] = None,
    nonlinear_inequality_constraints: Optional[List[Callable]] = None,
    fixed_features: Optional[Dict[int, float]] = None,
    fixed_features_list: Optional[List[Dict[int, float]]] = None,
    post_processing_func: Optional[Callable[[Tensor], Tensor]] = None,
    ic_generator: Optional[TGenInitialConditions] = None,
    ic_gen_kwargs: Optional[Dict] = None,
) -> Tuple[Tensor, Tensor]:
    r"""Generate a list of candidates from a list of acquisition functions.

    The acquisition functions are optimized in sequence, with previous candidates
    set as `X_pending`. This is also known as sequential greedy optimization.

    Args:
        acq_function_list: A list of acquisition functions.
        bounds: A `2 x d` tensor of lower and upper bounds for each column of `X`
            (if inequality_constraints is provided, these bounds can be -inf and
            +inf, respectively).
        num_restarts:  Number of starting points for multistart acquisition
            function optimization.
        raw_samples: Number of samples for initialization. This is required
            if `batch_initial_conditions` is not specified.
        options: Options for candidate generation.
        inequality constraints: A list of tuples (indices, coefficients, rhs),
            with each tuple encoding an inequality constraint of the form
            `\sum_i (X[indices[i]] * coefficients[i]) >= rhs`
        equality constraints: A list of tuples (indices, coefficients, rhs),
            with each tuple encoding an inequality constraint of the form
            `\sum_i (X[indices[i]] * coefficients[i]) = rhs`
        nonlinear_inequality_constraints: A list of callables with that represent
            non-linear inequality constraints of the form `callable(x) >= 0`. Each
            callable is expected to take a `(num_restarts) x q x d`-dim tensor as an
            input and return a `(num_restarts) x q`-dim tensor with the constraint
            values. The constraints will later be passed to SLSQP. You need to pass in
            `batch_initial_conditions` in this case. Using non-linear inequality
            constraints also requires that `batch_limit` is set to 1, which will be
            done automatically if not specified in `options`.
        fixed_features: A map `{feature_index: value}` for features that
            should be fixed to a particular value during generation.
        fixed_features_list: A list of maps `{feature_index: value}`. The i-th
            item represents the fixed_feature for the i-th optimization. If
            `fixed_features_list` is provided, `optimize_acqf_mixed` is invoked.
        post_processing_func: A function that post-processes an optimization
            result appropriately (i.e., according to `round-trip`
            transformations).
        ic_generator: Function for generating initial conditions. Not needed when
            `batch_initial_conditions` are provided. Defaults to
            `gen_one_shot_kg_initial_conditions` for `qKnowledgeGradient` acquisition
            functions and `gen_batch_initial_conditions` otherwise. Must be specified
            for nonlinear inequality constraints.
        ic_gen_kwargs: Additional keyword arguments passed to function specified by
            `ic_generator`

    Returns:
        A two-element tuple containing

        - a `q x d`-dim tensor of generated candidates.
        - a `q`-dim tensor of expected acquisition values, where the value at
            index `i` is the acquisition value conditional on having observed
            all candidates except candidate `i`.
    """
    if fixed_features and fixed_features_list:
        raise ValueError(
            "Èither `fixed_feature` or `fixed_features_list` can be provided, not both."
        )
    if not acq_function_list:
        raise ValueError("acq_function_list must be non-empty.")
    candidate_list, acq_value_list = [], []
    candidates = torch.tensor([], device=bounds.device, dtype=bounds.dtype)
    base_X_pending = acq_function_list[0].X_pending
    for acq_function in acq_function_list:
        if candidate_list:
            acq_function.set_X_pending(
                torch.cat([base_X_pending, candidates], dim=-2)
                if base_X_pending is not None
                else candidates
            )
        if fixed_features_list:
            candidate, acq_value = optimize_acqf_mixed(
                acq_function=acq_function,
                bounds=bounds,
                q=1,
                num_restarts=num_restarts,
                raw_samples=raw_samples,
                options=options or {},
                inequality_constraints=inequality_constraints,
                equality_constraints=equality_constraints,
                nonlinear_inequality_constraints=nonlinear_inequality_constraints,
                fixed_features_list=fixed_features_list,
                post_processing_func=post_processing_func,
                ic_generator=ic_generator,
                ic_gen_kwargs=ic_gen_kwargs,
            )
        else:
            ic_gen_kwargs = ic_gen_kwargs or {}
            candidate, acq_value = optimize_acqf(
                acq_function=acq_function,
                bounds=bounds,
                q=1,
                num_restarts=num_restarts,
                raw_samples=raw_samples,
                options=options or {},
                inequality_constraints=inequality_constraints,
                equality_constraints=equality_constraints,
                nonlinear_inequality_constraints=nonlinear_inequality_constraints,
                fixed_features=fixed_features,
                post_processing_func=post_processing_func,
                return_best_only=True,
                sequential=False,
                ic_generator=ic_generator,
                **ic_gen_kwargs,
            )
        candidate_list.append(candidate)
        acq_value_list.append(acq_value)
        candidates = torch.cat(candidate_list, dim=-2)
    return candidates, torch.stack(acq_value_list)


def optimize_acqf_mixed(
    acq_function: AcquisitionFunction,
    bounds: Tensor,
    q: int,
    num_restarts: int,
    fixed_features_list: List[Dict[int, float]],
    raw_samples: Optional[int] = None,
    options: Optional[Dict[str, Union[bool, float, int, str]]] = None,
    inequality_constraints: Optional[List[Tuple[Tensor, Tensor, float]]] = None,
    equality_constraints: Optional[List[Tuple[Tensor, Tensor, float]]] = None,
    nonlinear_inequality_constraints: Optional[List[Callable]] = None,
    post_processing_func: Optional[Callable[[Tensor], Tensor]] = None,
    batch_initial_conditions: Optional[Tensor] = None,
    ic_generator: Optional[TGenInitialConditions] = None,
    ic_gen_kwargs: Optional[Dict] = None,
    **kwargs: Any,
) -> Tuple[Tensor, Tensor]:
    r"""Optimize over a list of fixed_features and returns the best solution.

    This is useful for optimizing over mixed continuous and discrete domains.
    For q > 1 this function always performs sequential greedy optimization (with
    proper conditioning on generated candidates).

    Args:
        acq_function: An AcquisitionFunction
        bounds: A `2 x d` tensor of lower and upper bounds for each column of `X`
            (if inequality_constraints is provided, these bounds can be -inf and
            +inf, respectively).
        q: The number of candidates.
        num_restarts:  Number of starting points for multistart acquisition
            function optimization.
        raw_samples: Number of samples for initialization. This is required
            if `batch_initial_conditions` is not specified.
        fixed_features_list: A list of maps `{feature_index: value}`. The i-th
            item represents the fixed_feature for the i-th optimization.
        options: Options for candidate generation.
        inequality constraints: A list of tuples (indices, coefficients, rhs),
            with each tuple encoding an inequality constraint of the form
            `\sum_i (X[indices[i]] * coefficients[i]) >= rhs`
        equality constraints: A list of tuples (indices, coefficients, rhs),
            with each tuple encoding an inequality constraint of the form
            `\sum_i (X[indices[i]] * coefficients[i]) = rhs`
        nonlinear_inequality_constraints: A list of callables with that represent
            non-linear inequality constraints of the form `callable(x) >= 0`. Each
            callable is expected to take a `(num_restarts) x q x d`-dim tensor as an
            input and return a `(num_restarts) x q`-dim tensor with the constraint
            values. The constraints will later be passed to SLSQP. You need to pass in
            `batch_initial_conditions` in this case. Using non-linear inequality
            constraints also requires that `batch_limit` is set to 1, which will be
            done automatically if not specified in `options`.
        post_processing_func: A function that post-processes an optimization
            result appropriately (i.e., according to `round-trip`
            transformations).
        batch_initial_conditions: A tensor to specify the initial conditions. Set
            this if you do not want to use default initialization strategy.
        ic_generator: Function for generating initial conditions. Not needed when
            `batch_initial_conditions` are provided. Defaults to
            `gen_one_shot_kg_initial_conditions` for `qKnowledgeGradient` acquisition
            functions and `gen_batch_initial_conditions` otherwise. Must be specified
            for nonlinear inequality constraints.
        ic_gen_kwargs: Additional keyword arguments passed to function specified by
            `ic_generator`
        kwargs: kwargs do nothing. This is provided so that the same arguments can
            be passed to different acquisition functions without raising an error.

    Returns:
        A two-element tuple containing

        - a `q x d`-dim tensor of generated candidates.
        - an associated acquisition value.
    """
    if not fixed_features_list:
        raise ValueError("fixed_features_list must be non-empty.")

    if isinstance(acq_function, OneShotAcquisitionFunction):
        if not hasattr(acq_function, "evaluate") and q > 1:
            raise ValueError(
                "`OneShotAcquisitionFunction`s that do not implement `evaluate` "
                "are currently not supported when `q > 1`. This is needed to "
                "compute the joint acquisition value."
            )
    _raise_deprecation_warning_if_kwargs("optimize_acqf_mixed", kwargs)

    ic_gen_kwargs = ic_gen_kwargs or {}

    if q == 1:
        ff_candidate_list, ff_acq_value_list = [], []
        for fixed_features in fixed_features_list:
            candidate, acq_value = optimize_acqf(
                acq_function=acq_function,
                bounds=bounds,
                q=q,
                num_restarts=num_restarts,
                raw_samples=raw_samples,
                options=options or {},
                inequality_constraints=inequality_constraints,
                equality_constraints=equality_constraints,
                nonlinear_inequality_constraints=nonlinear_inequality_constraints,
                fixed_features=fixed_features,
                post_processing_func=post_processing_func,
                batch_initial_conditions=batch_initial_conditions,
                ic_generator=ic_generator,
                return_best_only=True,
                **ic_gen_kwargs,
            )
            ff_candidate_list.append(candidate)
            ff_acq_value_list.append(acq_value)

        ff_acq_values = torch.stack(ff_acq_value_list)
        best = torch.argmax(ff_acq_values)
        return ff_candidate_list[best], ff_acq_values[best]

    # For batch optimization with q > 1 we do not want to enumerate all n_combos^n
    # possible combinations of discrete choices. Instead, we use sequential greedy
    # optimization.
    base_X_pending = acq_function.X_pending
    candidates = torch.tensor([], device=bounds.device, dtype=bounds.dtype)

    for _ in range(q):
        candidate, acq_value = optimize_acqf_mixed(
            acq_function=acq_function,
            bounds=bounds,
            q=1,
            num_restarts=num_restarts,
            raw_samples=raw_samples,
            fixed_features_list=fixed_features_list,
            options=options or {},
            inequality_constraints=inequality_constraints,
            equality_constraints=equality_constraints,
            nonlinear_inequality_constraints=nonlinear_inequality_constraints,
            post_processing_func=post_processing_func,
            batch_initial_conditions=batch_initial_conditions,
            ic_generator=ic_generator,
            ic_gen_kwargs=ic_gen_kwargs,
        )
        candidates = torch.cat([candidates, candidate], dim=-2)
        acq_function.set_X_pending(
            torch.cat([base_X_pending, candidates], dim=-2)
            if base_X_pending is not None
            else candidates
        )

    acq_function.set_X_pending(base_X_pending)

    # compute joint acquisition value
    if isinstance(acq_function, OneShotAcquisitionFunction):
        acq_value = acq_function.evaluate(X=candidates, bounds=bounds)
    else:
        acq_value = acq_function(candidates)
    return candidates, acq_value


def optimize_acqf_discrete(
    acq_function: AcquisitionFunction,
    q: int,
    choices: Tensor,
    max_batch_size: int = 2048,
    unique: bool = True,
    **kwargs: Any,
) -> Tuple[Tensor, Tensor]:
    r"""Optimize over a discrete set of points using batch evaluation.

    For `q > 1` this function generates candidates by means of sequential
    conditioning (rather than joint optimization), since for all but the
    smalles number of choices the set `choices^q` of discrete points to
    evaluate quickly explodes.

    Args:
        acq_function: An AcquisitionFunction.
        q: The number of candidates.
        choices: A `num_choices x d` tensor of possible choices.
        max_batch_size: The maximum number of choices to evaluate in batch.
            A large limit can cause excessive memory usage if the model has
            a large training set.
        unique: If True return unique choices, o/w choices may be repeated
            (only relevant if `q > 1`).
        kwargs: kwargs do nothing. This is provided so that the same arguments can
            be passed to different acquisition functions without raising an error.

    Returns:
        A three-element tuple containing

        - a `q x d`-dim tensor of generated candidates.
        - an associated acquisition value.
    """
    if isinstance(acq_function, OneShotAcquisitionFunction):
        raise UnsupportedError(
            "Discrete optimization is not supported for"
            "one-shot acquisition functions."
        )
    if choices.numel() == 0:
        raise InputDataError("`choices` must be non-emtpy.")
    _raise_deprecation_warning_if_kwargs("optimize_acqf_discrete", kwargs)
    choices_batched = choices.unsqueeze(-2)
    if q > 1:
        candidate_list, acq_value_list = [], []
        base_X_pending = acq_function.X_pending
        for _ in range(q):
            with torch.no_grad():
                acq_values = _split_batch_eval_acqf(
                    acq_function=acq_function,
                    X=choices_batched,
                    max_batch_size=max_batch_size,
                )
            best_idx = torch.argmax(acq_values)
            candidate_list.append(choices_batched[best_idx])
            acq_value_list.append(acq_values[best_idx])
            # set pending points
            candidates = torch.cat(candidate_list, dim=-2)
            acq_function.set_X_pending(
                torch.cat([base_X_pending, candidates], dim=-2)
                if base_X_pending is not None
                else candidates
            )
            # need to remove choice from choice set if enforcing uniqueness
            if unique:
                choices_batched = torch.cat(
                    [choices_batched[:best_idx], choices_batched[best_idx + 1 :]]
                )

        # Reset acq_func to previous X_pending state
        acq_function.set_X_pending(base_X_pending)
        return candidates, torch.stack(acq_value_list)

    with torch.no_grad():
        acq_values = _split_batch_eval_acqf(
            acq_function=acq_function, X=choices_batched, max_batch_size=max_batch_size
        )
    best_idx = torch.argmax(acq_values)
    return choices_batched[best_idx], acq_values[best_idx]


def _split_batch_eval_acqf(
    acq_function: AcquisitionFunction, X: Tensor, max_batch_size: int
) -> Tensor:
    return torch.cat([acq_function(X_) for X_ in X.split(max_batch_size)])


def _generate_neighbors(
    x: Tensor,
    discrete_choices: List[Tensor],
    X_avoid: Tensor,
    inequality_constraints: List[Tuple[Tensor, Tensor, float]],
):
    # generate all 1D perturbations
    npts = sum([len(c) for c in discrete_choices])
    X_loc = x.repeat(npts, 1)
    j = 0
    for i, c in enumerate(discrete_choices):
        X_loc[j : j + len(c), i] = c
        j += len(c)
    # remove invalid and infeasible points (also remove x)
    X_loc = _filter_invalid(X=X_loc, X_avoid=torch.cat((X_avoid, x)))
    X_loc = _filter_infeasible(X=X_loc, inequality_constraints=inequality_constraints)
    return X_loc


def _filter_infeasible(
    X: Tensor, inequality_constraints: List[Tuple[Tensor, Tensor, float]]
):
    """Remove all points from `X` that don't satisfy the constraints."""
    is_feasible = torch.ones(X.shape[0], dtype=torch.bool, device=X.device)
    for (inds, weights, bound) in inequality_constraints:
        is_feasible &= (X[..., inds] * weights).sum(dim=-1) >= bound
    return X[is_feasible]


def _filter_invalid(X: Tensor, X_avoid: Tensor):
    """Remove all occurences of `X_avoid` from `X`."""
    return X[~(X == X_avoid.unsqueeze(-2)).all(dim=-1).any(dim=-2)]


def _gen_batch_initial_conditions_local_search(
    discrete_choices: List[Tensor],
    raw_samples: int,
    X_avoid: Tensor,
    inequality_constraints: List[Tuple[Tensor, Tensor, float]],
    min_points: int,
    max_tries: int = 100,
):
    """Generate initial conditions for local search."""
    device = discrete_choices[0].device
    dtype = discrete_choices[0].dtype
    dim = len(discrete_choices)
    X = torch.zeros(0, dim, device=device, dtype=dtype)
    for _ in range(max_tries):
        X_new = torch.zeros(raw_samples, dim, device=device, dtype=dtype)
        for i, c in enumerate(discrete_choices):
            X_new[:, i] = c[
                torch.randint(low=0, high=len(c), size=(raw_samples,), device=c.device)
            ]
        X = torch.unique(torch.cat((X, X_new)), dim=0)
        X = _filter_invalid(X=X, X_avoid=X_avoid)
        X = _filter_infeasible(X=X, inequality_constraints=inequality_constraints)
        if len(X) >= min_points:
            return X
    raise RuntimeError(f"Failed to generate at least {min_points} initial conditions")


def optimize_acqf_discrete_local_search(
    acq_function: AcquisitionFunction,
    discrete_choices: List[Tensor],
    q: int,
    num_restarts: int = 20,
    raw_samples: int = 4096,
    inequality_constraints: Optional[List[Tuple[Tensor, Tensor, float]]] = None,
    X_avoid: Optional[Tensor] = None,
    batch_initial_conditions: Optional[Tensor] = None,
    max_batch_size: int = 2048,
    unique: bool = True,
    **kwargs: Any,
) -> Tuple[Tensor, Tensor]:
    r"""Optimize acquisition function over a lattice.

    This is useful when d is large and enumeration of the search space
    isn't possible. For q > 1 this function always performs sequential
    greedy optimization (with proper conditioning on generated candidates).

    NOTE: While this method supports arbitrary lattices, it has only been
    thoroughly tested for {0, 1}^d. Consider it to be in alpha stage for
    the more general case.

    Args:
        acq_function: An AcquisitionFunction
        discrete_choices: A list of possible discrete choices for each dimension.
            Each element in the list is expected to be a torch tensor.
        q: The number of candidates.
        num_restarts:  Number of starting points for multistart acquisition
            function optimization.
        raw_samples: Number of samples for initialization. This is required
            if `batch_initial_conditions` is not specified.
        inequality_constraints: A list of tuples (indices, coefficients, rhs),
            with each tuple encoding an inequality constraint of the form
            `\sum_i (X[indices[i]] * coefficients[i]) >= rhs`
        X_avoid: An `n x d` tensor of candidates that we aren't allowed to pick.
        batch_initial_conditions: A tensor of size `n x 1 x d` to specify the
            initial conditions. Set this if you do not want to use default
            initialization strategy.
        max_batch_size: The maximum number of choices to evaluate in batch.
            A large limit can cause excessive memory usage if the model has
            a large training set.
        unique: If True return unique choices, o/w choices may be repeated
            (only relevant if `q > 1`).
        kwargs: kwargs do nothing. This is provided so that the same arguments can
            be passed to different acquisition functions without raising an error.

    Returns:
        A two-element tuple containing

        - a `q x d`-dim tensor of generated candidates.
        - an associated acquisition value.
    """
    _raise_deprecation_warning_if_kwargs("optimize_acqf_discrete_local_search", kwargs)
    candidate_list = []
    base_X_pending = acq_function.X_pending if q > 1 else None
    base_X_avoid = X_avoid
    device = discrete_choices[0].device
    dtype = discrete_choices[0].dtype
    dim = len(discrete_choices)
    if X_avoid is None:
        X_avoid = torch.zeros(0, dim, device=device, dtype=dtype)

    inequality_constraints = inequality_constraints or []
    for i in range(q):
        # generate some starting points
        if i == 0 and batch_initial_conditions is not None:
            X0 = _filter_invalid(X=batch_initial_conditions.squeeze(1), X_avoid=X_avoid)
            X0 = _filter_infeasible(
                X=X0, inequality_constraints=inequality_constraints
            ).unsqueeze(1)
        else:
            X_init = _gen_batch_initial_conditions_local_search(
                discrete_choices=discrete_choices,
                raw_samples=raw_samples,
                X_avoid=X_avoid,
                inequality_constraints=inequality_constraints,
                min_points=num_restarts,
            )
            # pick the best starting points
            with torch.no_grad():
                acqvals_init = _split_batch_eval_acqf(
                    acq_function=acq_function,
                    X=X_init.unsqueeze(1),
                    max_batch_size=max_batch_size,
                ).unsqueeze(-1)
            X0 = X_init[acqvals_init.topk(k=num_restarts, largest=True, dim=0).indices]

        # optimize from the best starting points
        best_xs = torch.zeros(len(X0), dim, device=device, dtype=dtype)
        best_acqvals = torch.zeros(len(X0), 1, device=device, dtype=dtype)
        for j, x in enumerate(X0):
            curr_x, curr_acqval = x.clone(), acq_function(x.unsqueeze(1))
            while True:
                # this generates all feasible neighbors that are one bit away
                X_loc = _generate_neighbors(
                    x=curr_x,
                    discrete_choices=discrete_choices,
                    X_avoid=X_avoid,
                    inequality_constraints=inequality_constraints,
                )
                # there may not be any neighbors
                if len(X_loc) == 0:
                    break
                with torch.no_grad():
                    acqval_loc = acq_function(X_loc.unsqueeze(1))
                # break if no neighbor is better than the current point (local optimum)
                if acqval_loc.max() <= curr_acqval:
                    break
                best_ind = acqval_loc.argmax().item()
                curr_x, curr_acqval = X_loc[best_ind].unsqueeze(0), acqval_loc[best_ind]
            best_xs[j, :], best_acqvals[j] = curr_x, curr_acqval

        # pick the best
        best_idx = best_acqvals.argmax()
        candidate_list.append(best_xs[best_idx].unsqueeze(0))

        # set pending points
        candidates = torch.cat(candidate_list, dim=-2)
        if q > 1:
            acq_function.set_X_pending(
                torch.cat([base_X_pending, candidates], dim=-2)
                if base_X_pending is not None
                else candidates
            )

            # Update points to avoid if unique is True
            if unique:
                X_avoid = (
                    torch.cat([base_X_avoid, candidates], dim=-2)
                    if base_X_avoid is not None
                    else candidates
                )

    # Reset acq_func to original X_pending state
    if q > 1:
        acq_function.set_X_pending(base_X_pending)
    with torch.no_grad():
        acq_value = acq_function(candidates)  # compute joint acquisition value
    return candidates, acq_value<|MERGE_RESOLUTION|>--- conflicted
+++ resolved
@@ -309,7 +309,6 @@
         }
 
         if has_parameter_constraints:
-<<<<<<< HEAD
             # only add parameter constraints to gen_kwargs if they are specified
             # to avoid unnecessary warnings in _filter_kwargs
             if opt_inputs.inequality_constraints is not None:
@@ -321,17 +320,6 @@
                     "nonlinear_inequality_constraints"
                 ] = opt_inputs.nonlinear_inequality_constraints
 
-=======
-            gen_kwargs.update(
-                {
-                    "inequality_constraints": opt_inputs.inequality_constraints,
-                    "equality_constraints": opt_inputs.equality_constraints,
-                    "nonlinear_inequality_constraints": (
-                        opt_inputs.nonlinear_inequality_constraints
-                    ),
-                }
-            )
->>>>>>> 586a53aa
         filtered_gen_kwargs = _filter_kwargs(opt_inputs.gen_candidates, **gen_kwargs)
 
         for i, batched_ics_ in enumerate(batched_ics):
