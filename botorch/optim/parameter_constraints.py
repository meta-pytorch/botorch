--- conflicted
+++ resolved
@@ -312,7 +312,6 @@
     return constraints
 
 
-<<<<<<< HEAD
 def _make_nonlinear_constraints(
     f_np_wrapper: Callable, nlc: Callable, shapeX: torch.Size
 ) -> List:
@@ -338,7 +337,8 @@
             )
 
     return constraints
-=======
+
+
 def _generate_unfixed_nonlin_constraints(
     constraints: Optional[List[Callable[[Tensor], Tensor]]],
     fixed_features: Dict[int, float],
@@ -376,7 +376,6 @@
     return [
         _wrap_nonlin_constraint(constraint=constraint) for constraint in constraints
     ]
->>>>>>> 3a00ba60
 
 
 def _generate_unfixed_lin_constraints(
