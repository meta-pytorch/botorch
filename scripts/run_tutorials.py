--- conflicted
+++ resolved
@@ -28,12 +28,7 @@
     "thompson_sampling.ipynb",  # very slow without KeOps + GPU
     "composite_mtbo.ipynb",  # TODO: very slow, figure out if we can make it faster
     "Multi_objective_multi_fidelity_BO.ipynb",  # TODO: very slow, speed up
-<<<<<<< HEAD
-    "composite_bo_with_hogp.ipynb",  # TODO: OOMing the nightly cron, reduce mem usage.
-=======
-    # TODO: OOMing the nightly cron, reduce memory usage.
-    "composite_bo_with_hogp.ipynb",
->>>>>>> 08897cd8
+    "composite_bo_with_hogp.ipynb",  # TODO: OOMing the nightly cron, reduce mem usage
 }
 
 
