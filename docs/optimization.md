--- conflicted
+++ resolved
@@ -30,12 +30,8 @@
 Least-Squares Programming designed for deterministic functions should not be
 applied. The function `gen_candidates_torch()` provides an interface for `torch`
 optimizers and handles bounding. See the example notebooks
-[here](../tutorials/compare_mc_analytic_acquisition) and [here](../tutorials/optimize_stochastic)
-<<<<<<< HEAD
-for tutorials on how to use different optimizers.
-=======
-for tutorials on trying different optimizers.
->>>>>>> 346641a4
+[here](../tutorials/compare_mc_analytic_acquisition) and
+[here](../tutorials/optimize_stochastic) for tutorials on how to use different optimizers.
 
 ### Multiple random restarts
 
