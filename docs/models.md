---
id: models
title: Models
---


Models play an essential role in Bayesian Optimization. A model is used as a
surrogate function for the actual underlying black box function that one is
trying to optimize. In botorch, a `Model` maps a set of design points to a
posterior probability distribution of its output(s) over the design points.

In Bayesian Optimization, the model used is traditionally a Gaussian Process,
in which case the posterior distribution, by definition, is a multivariate
normal. However, with the exception of some of the analytic Acquisition
functions in the
[`botorch.acquisition.analytic`](../api/acquisition.html#botorch-acquisition-analytic)
module, **botorch makes no assumption on the model being a GP, or on the
posterior being a multivariate normal**. The only requirement for using
botorch's Monte-Carlo based acquisition functions is that the model returns a
[`Posterior`](../api/api/posteriors.html#posterior) object that implements an
`rsample()` method for sampling from the posterior of the model (if you wish to
use gradient-based optimization algorithms, the model should allow
back-propagating gradients through the samples to the model input).


## The botorch `Model` Interface

botorch models are PyTorch modules that implement the light-weight
[`Model`](../api/models.html#model) interface. A botorch `Model` requires only
a single `posterior()` method that takes in a Tensor `X` of design points,
and returns a [`Posterior`](../api/posteriors.html#posterior) object describing
the (joint) probability distribution of the model output(s) over the design
points in `X`

In addition, it is typically useful to define a `reinitialize()` method that
provides a way to reinitialize a model with new data while optionally keeping
previously learned hyperparameters fixed (so as to speed up subsequent model
fitting).

When working with GPs, [`GPyTorchModel`](../api/models.html#gpytorchmodel)
provides a base class for conveniently wrapping GPyTorch models.

<<<<<<< HEAD
### Terminology

Models may have multiple outputs, multiple inputs,
and may exploit correlation between between different inputs. botorch uses the following terminology to distinguish these model types:

* *Multi-Output Model*: a `Model` (as in the botorch object) with multiple outputs.
* *Multi-Task Model*: A `Model` making use of a logical grouping of inputs/observations (as in the underlying process). For example, there could be multiple tasks where each task has a different fidelity.

Note the following:
* A multi-task model may or may not be a multi-output model.
* Conversely, a multi-output model may or may not be a multi-task model.
* If a model is both, we refer to it as a multi-task-multi-output model.

## botorch Models for Standard Use Cases

botorch provides several GPyTorch models to cover most standard Bayesian
optimization use cases. 

All of these models use Matérn 5/2 ARD kernels and support one or more outputs:
### Single-Task GPs
These models use the same training data for all outputs. If different training data is required for each output, use a `ModelListMultiOutputGP` to handle multiple outputs.
* [`SingleTaskGP`](../api/models.html#singletaskgp): a single-task
  exact GP that infers a homoskedastic noise level (no noise observations)
* [`FixedNoiseGP`](../api/models.html#fixednoisegp): a single-task exact GP that uses fixed observation noise levels (requires noise observations)
* [`HeteroskedasticSingleTaskGP`](../api/models.html#heteropskedasticsingletaskgp):
  a single task exact GP that models heteroskedastic noise via
  an additional internal GP model (requires noise observations)

### ModelList GPs
* [`ModelListGP`](../api/models.html#modellistgp): A multi-output model in
  which outcomes are modeled independently, given a list of any type of
  single-task GP. This model should be used when the same training data is not used for all outputs. 

### Multi-Task GPs
=======

## Standard botorch Models

botorch provides several GPyTorch models to cover most standard Bayesian
optimization use cases:

* [`SingleTaskGP`](../api/models.html#singletaskgp): A single-task exact GP that
  infers a homoskedastic noise level (does not require noise observations).
* [`FixedNoiseGP`](../api/models.html#fixednoisegp): A single-task exact GP that
  uses fixed observation noise levels (requires noise observations).
* [`HeteroskedasticSingleTaskGP`](../api/models.html#heteropskedasticsingletaskgp):
  a single-task exact GP that models heteroskedastic noise via
  an additional internal GP model (requires noise observations)
>>>>>>> 36c77694
* [`MultiTaskGP`](../api/models.html#multitaskgp): A Hadamard multi-task,
  multi-output GP using an ICM kernel, inferring the noise level (does not
  require noise observations).
* [`FixedNoiseMultiTaskGP`](../api/models.html#fixednoisemultitaskgp): A Hadamard
  multi-task, multi-output GP using an ICM kernel, with fixed observation noise
  levels (requires noise observations).
* [`MultiOutputGP`](../api/models.html#multioutputgp): A multi-output model in
  which outcomes are modeled independently, given a list of any type of
  single-output GP.

All of the above models use Matérn 5/2 kernels with Automatic Relevance
Discovery (ARD), and have reasonable priors on hyperparameters that make them
work well in settings where the input features are normalized to the unit cube
and the observations are standardized (zero mean, unit variance).

Further, `SingleTaskGP`, `FixedNoiseGP`, and `HeteroskedasticSingleTaskGP` also
work as multi-output models (assuming conditional independence of the outputs
given the input).


## Implementing Custom Models

See the [Using a custom botorch model in Ax](../tutorials/custom_botorch_model_in_ax)
tutorial on how to define your own custom models.<|MERGE_RESOLUTION|>--- conflicted
+++ resolved
@@ -3,8 +3,7 @@
 title: Models
 ---
 
-
-Models play an essential role in Bayesian Optimization. A model is used as a
+MModels play an essential role in Bayesian Optimization. A model is used as a
 surrogate function for the actual underlying black box function that one is
 trying to optimize. In botorch, a `Model` maps a set of design points to a
 posterior probability distribution of its output(s) over the design points.
@@ -40,8 +39,7 @@
 When working with GPs, [`GPyTorchModel`](../api/models.html#gpytorchmodel)
 provides a base class for conveniently wrapping GPyTorch models.
 
-<<<<<<< HEAD
-### Terminology
+## Terminology
 
 Models may have multiple outputs, multiple inputs,
 and may exploit correlation between between different inputs. botorch uses the following terminology to distinguish these model types:
@@ -57,11 +55,10 @@
 ## botorch Models for Standard Use Cases
 
 botorch provides several GPyTorch models to cover most standard Bayesian
-optimization use cases. 
+optimization use cases.  
 
-All of these models use Matérn 5/2 ARD kernels and support one or more outputs:
 ### Single-Task GPs
-These models use the same training data for all outputs. If different training data is required for each output, use a `ModelListMultiOutputGP` to handle multiple outputs.
+These models use the same training data for all outputs and assume conditional independence of the outputs given the input. If different training data is required for each output, use a `ModelListMultiOutputGP` to handle multiple outputs.
 * [`SingleTaskGP`](../api/models.html#singletaskgp): a single-task
   exact GP that infers a homoskedastic noise level (no noise observations)
 * [`FixedNoiseGP`](../api/models.html#fixednoisegp): a single-task exact GP that uses fixed observation noise levels (requires noise observations)
@@ -69,46 +66,20 @@
   a single task exact GP that models heteroskedastic noise via
   an additional internal GP model (requires noise observations)
 
-### ModelList GPs
-* [`ModelListGP`](../api/models.html#modellistgp): A multi-output model in
+### Model List of Single-Task GPs
+* [`ModelListMultiOutputGP`](../api/models.html#modellistgp): A multi-output model in
   which outcomes are modeled independently, given a list of any type of
   single-task GP. This model should be used when the same training data is not used for all outputs. 
 
 ### Multi-Task GPs
-=======
-
-## Standard botorch Models
-
-botorch provides several GPyTorch models to cover most standard Bayesian
-optimization use cases:
-
-* [`SingleTaskGP`](../api/models.html#singletaskgp): A single-task exact GP that
-  infers a homoskedastic noise level (does not require noise observations).
-* [`FixedNoiseGP`](../api/models.html#fixednoisegp): A single-task exact GP that
-  uses fixed observation noise levels (requires noise observations).
-* [`HeteroskedasticSingleTaskGP`](../api/models.html#heteropskedasticsingletaskgp):
-  a single-task exact GP that models heteroskedastic noise via
-  an additional internal GP model (requires noise observations)
->>>>>>> 36c77694
 * [`MultiTaskGP`](../api/models.html#multitaskgp): A Hadamard multi-task,
-  multi-output GP using an ICM kernel, inferring the noise level (does not
-  require noise observations).
+  multi-output GP using an ICM kernel, inferring the noise level (no noise
+  observations).
 * [`FixedNoiseMultiTaskGP`](../api/models.html#fixednoisemultitaskgp): A Hadamard
   multi-task, multi-output GP using an ICM kernel, with fixed observation noise
   levels (requires noise observations).
-* [`MultiOutputGP`](../api/models.html#multioutputgp): A multi-output model in
-  which outcomes are modeled independently, given a list of any type of
-  single-output GP.
 
-All of the above models use Matérn 5/2 kernels with Automatic Relevance
-Discovery (ARD), and have reasonable priors on hyperparameters that make them
-work well in settings where the input features are normalized to the unit cube
-and the observations are standardized (zero mean, unit variance).
-
-Further, `SingleTaskGP`, `FixedNoiseGP`, and `HeteroskedasticSingleTaskGP` also
-work as multi-output models (assuming conditional independence of the outputs
-given the input).
-
+All of the above models use Matérn 5/2 kernels with Automatic Relevance Discovery (ARD), and have reasonable priors on hyperparameters that make them work well in settings where the input features are normalized to the unit cube and the observations are standardized (zero mean, unit variance).
 
 ## Implementing Custom Models
 
