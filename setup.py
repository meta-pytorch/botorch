--- conflicted
+++ resolved
@@ -97,19 +97,7 @@
     long_description_content_type="text/markdown",
     python_requires=">=3.8",
     packages=find_packages(exclude=["test", "test.*"]),
-<<<<<<< HEAD
-    install_requires=[
-        "torch>=1.11",
-        "gpytorch==1.9.0",
-        "linear_operator==0.1.1",
-        "scipy",
-        "multipledispatch",
-        "pyro-ppl>=1.8.2",
-        "pymoo>=0.6.0",
-    ],
-=======
     install_requires=install_requires,
->>>>>>> 7563a0be
     extras_require={
         "dev": DEV_REQUIRES,
         "test": TEST_REQUIRES,
